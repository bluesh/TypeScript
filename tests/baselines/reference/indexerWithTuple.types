--- conflicted
+++ resolved
@@ -1,178 +1,174 @@
-=== tests/cases/conformance/types/tuple/indexerWithTuple.ts ===
-var strNumTuple: [string, number] = ["foo", 10]; 
->strNumTuple : [string, number]
->["foo", 10] : [string, number]
->"foo" : "foo"
->10 : 10
-
-var numTupleTuple: [number, [string, number]] = [10, ["bar", 20]];
->numTupleTuple : [number, [string, number]]
->[10, ["bar", 20]] : [number, [string, number]]
->10 : 10
->["bar", 20] : [string, number]
->"bar" : "bar"
->20 : 20
-
-var unionTuple1: [number, string| number] = [10, "foo"]; 
->unionTuple1 : [number, string | number]
->[10, "foo"] : [number, string]
->10 : 10
->"foo" : "foo"
-
-var unionTuple2: [boolean, string| number] = [true, "foo"]; 
->unionTuple2 : [boolean, string | number]
->[true, "foo"] : [true, string]
->true : true
-<<<<<<< HEAD
->"foo" : string
-=======
->"foo" : "foo"
->>>>>>> 9950b98b
-
-// no error
-var idx0 = 0;
->idx0 : number
->0 : 0
-
-var idx1 = 1;
->idx1 : number
->1 : 1
-
-var ele10 = strNumTuple[0]; // string
->ele10 : string
->strNumTuple[0] : string
->strNumTuple : [string, number]
->0 : 0
-
-var ele11 = strNumTuple[1]; // number
->ele11 : number
->strNumTuple[1] : number
->strNumTuple : [string, number]
->1 : 1
-
-var ele12 = strNumTuple[2]; // string | number
->ele12 : string | number
->strNumTuple[2] : string | number
->strNumTuple : [string, number]
->2 : 2
-
-var ele13 = strNumTuple[idx0]; // string | number
->ele13 : string | number
->strNumTuple[idx0] : string | number
->strNumTuple : [string, number]
->idx0 : number
-
-var ele14 = strNumTuple[idx1]; // string | number
->ele14 : string | number
->strNumTuple[idx1] : string | number
->strNumTuple : [string, number]
->idx1 : number
-
-var ele15 = strNumTuple["0"]; // string
->ele15 : string
->strNumTuple["0"] : string
->strNumTuple : [string, number]
->"0" : "0"
-
-var ele16 = strNumTuple["1"]; // number
->ele16 : number
->strNumTuple["1"] : number
->strNumTuple : [string, number]
->"1" : "1"
-
-var strNumTuple1 = numTupleTuple[1];  //[string, number];
->strNumTuple1 : [string, number]
->numTupleTuple[1] : [string, number]
->numTupleTuple : [number, [string, number]]
->1 : 1
-
-var ele17 = numTupleTuple[2]; // number | [string, number]
->ele17 : number | [string, number]
->numTupleTuple[2] : number | [string, number]
->numTupleTuple : [number, [string, number]]
->2 : 2
-
-var eleUnion10 = unionTuple1[0]; // number
->eleUnion10 : number
->unionTuple1[0] : number
->unionTuple1 : [number, string | number]
->0 : 0
-
-var eleUnion11 = unionTuple1[1]; // string | number
->eleUnion11 : string | number
->unionTuple1[1] : string | number
->unionTuple1 : [number, string | number]
->1 : 1
-
-var eleUnion12 = unionTuple1[2]; // string | number
->eleUnion12 : string | number
->unionTuple1[2] : string | number
->unionTuple1 : [number, string | number]
->2 : 2
-
-var eleUnion13 = unionTuple1[idx0]; // string | number
->eleUnion13 : string | number
->unionTuple1[idx0] : string | number
->unionTuple1 : [number, string | number]
->idx0 : number
-
-var eleUnion14 = unionTuple1[idx1]; // string | number
->eleUnion14 : string | number
->unionTuple1[idx1] : string | number
->unionTuple1 : [number, string | number]
->idx1 : number
-
-var eleUnion15 = unionTuple1["0"]; // number
->eleUnion15 : number
->unionTuple1["0"] : number
->unionTuple1 : [number, string | number]
->"0" : "0"
-
-var eleUnion16 = unionTuple1["1"]; // string | number
->eleUnion16 : string | number
->unionTuple1["1"] : string | number
->unionTuple1 : [number, string | number]
->"1" : "1"
-
-var eleUnion20 = unionTuple2[0]; // boolean
->eleUnion20 : boolean
->unionTuple2[0] : boolean
->unionTuple2 : [boolean, string | number]
->0 : 0
-
-var eleUnion21 = unionTuple2[1]; // string | number
->eleUnion21 : string | number
->unionTuple2[1] : string | number
->unionTuple2 : [boolean, string | number]
->1 : 1
-
-var eleUnion22 = unionTuple2[2]; // string | number | boolean
->eleUnion22 : string | number | boolean
->unionTuple2[2] : string | number | boolean
->unionTuple2 : [boolean, string | number]
->2 : 2
-
-var eleUnion23 = unionTuple2[idx0]; // string | number | boolean
->eleUnion23 : string | number | boolean
->unionTuple2[idx0] : string | number | boolean
->unionTuple2 : [boolean, string | number]
->idx0 : number
-
-var eleUnion24 = unionTuple2[idx1]; // string | number | boolean
->eleUnion24 : string | number | boolean
->unionTuple2[idx1] : string | number | boolean
->unionTuple2 : [boolean, string | number]
->idx1 : number
-
-var eleUnion25 = unionTuple2["0"]; // boolean
->eleUnion25 : boolean
->unionTuple2["0"] : boolean
->unionTuple2 : [boolean, string | number]
->"0" : "0"
-
-var eleUnion26 = unionTuple2["1"]; // string | number
->eleUnion26 : string | number
->unionTuple2["1"] : string | number
->unionTuple2 : [boolean, string | number]
->"1" : "1"
-
+=== tests/cases/conformance/types/tuple/indexerWithTuple.ts ===
+var strNumTuple: [string, number] = ["foo", 10]; 
+>strNumTuple : [string, number]
+>["foo", 10] : [string, number]
+>"foo" : "foo"
+>10 : 10
+
+var numTupleTuple: [number, [string, number]] = [10, ["bar", 20]];
+>numTupleTuple : [number, [string, number]]
+>[10, ["bar", 20]] : [number, [string, number]]
+>10 : 10
+>["bar", 20] : [string, number]
+>"bar" : "bar"
+>20 : 20
+
+var unionTuple1: [number, string| number] = [10, "foo"]; 
+>unionTuple1 : [number, string | number]
+>[10, "foo"] : [number, string]
+>10 : 10
+>"foo" : "foo"
+
+var unionTuple2: [boolean, string| number] = [true, "foo"]; 
+>unionTuple2 : [boolean, string | number]
+>[true, "foo"] : [true, string]
+>true : true
+>"foo" : "foo"
+
+// no error
+var idx0 = 0;
+>idx0 : number
+>0 : 0
+
+var idx1 = 1;
+>idx1 : number
+>1 : 1
+
+var ele10 = strNumTuple[0]; // string
+>ele10 : string
+>strNumTuple[0] : string
+>strNumTuple : [string, number]
+>0 : 0
+
+var ele11 = strNumTuple[1]; // number
+>ele11 : number
+>strNumTuple[1] : number
+>strNumTuple : [string, number]
+>1 : 1
+
+var ele12 = strNumTuple[2]; // string | number
+>ele12 : string | number
+>strNumTuple[2] : string | number
+>strNumTuple : [string, number]
+>2 : 2
+
+var ele13 = strNumTuple[idx0]; // string | number
+>ele13 : string | number
+>strNumTuple[idx0] : string | number
+>strNumTuple : [string, number]
+>idx0 : number
+
+var ele14 = strNumTuple[idx1]; // string | number
+>ele14 : string | number
+>strNumTuple[idx1] : string | number
+>strNumTuple : [string, number]
+>idx1 : number
+
+var ele15 = strNumTuple["0"]; // string
+>ele15 : string
+>strNumTuple["0"] : string
+>strNumTuple : [string, number]
+>"0" : "0"
+
+var ele16 = strNumTuple["1"]; // number
+>ele16 : number
+>strNumTuple["1"] : number
+>strNumTuple : [string, number]
+>"1" : "1"
+
+var strNumTuple1 = numTupleTuple[1];  //[string, number];
+>strNumTuple1 : [string, number]
+>numTupleTuple[1] : [string, number]
+>numTupleTuple : [number, [string, number]]
+>1 : 1
+
+var ele17 = numTupleTuple[2]; // number | [string, number]
+>ele17 : number | [string, number]
+>numTupleTuple[2] : number | [string, number]
+>numTupleTuple : [number, [string, number]]
+>2 : 2
+
+var eleUnion10 = unionTuple1[0]; // number
+>eleUnion10 : number
+>unionTuple1[0] : number
+>unionTuple1 : [number, string | number]
+>0 : 0
+
+var eleUnion11 = unionTuple1[1]; // string | number
+>eleUnion11 : string | number
+>unionTuple1[1] : string | number
+>unionTuple1 : [number, string | number]
+>1 : 1
+
+var eleUnion12 = unionTuple1[2]; // string | number
+>eleUnion12 : string | number
+>unionTuple1[2] : string | number
+>unionTuple1 : [number, string | number]
+>2 : 2
+
+var eleUnion13 = unionTuple1[idx0]; // string | number
+>eleUnion13 : string | number
+>unionTuple1[idx0] : string | number
+>unionTuple1 : [number, string | number]
+>idx0 : number
+
+var eleUnion14 = unionTuple1[idx1]; // string | number
+>eleUnion14 : string | number
+>unionTuple1[idx1] : string | number
+>unionTuple1 : [number, string | number]
+>idx1 : number
+
+var eleUnion15 = unionTuple1["0"]; // number
+>eleUnion15 : number
+>unionTuple1["0"] : number
+>unionTuple1 : [number, string | number]
+>"0" : "0"
+
+var eleUnion16 = unionTuple1["1"]; // string | number
+>eleUnion16 : string | number
+>unionTuple1["1"] : string | number
+>unionTuple1 : [number, string | number]
+>"1" : "1"
+
+var eleUnion20 = unionTuple2[0]; // boolean
+>eleUnion20 : boolean
+>unionTuple2[0] : boolean
+>unionTuple2 : [boolean, string | number]
+>0 : 0
+
+var eleUnion21 = unionTuple2[1]; // string | number
+>eleUnion21 : string | number
+>unionTuple2[1] : string | number
+>unionTuple2 : [boolean, string | number]
+>1 : 1
+
+var eleUnion22 = unionTuple2[2]; // string | number | boolean
+>eleUnion22 : string | number | boolean
+>unionTuple2[2] : string | number | boolean
+>unionTuple2 : [boolean, string | number]
+>2 : 2
+
+var eleUnion23 = unionTuple2[idx0]; // string | number | boolean
+>eleUnion23 : string | number | boolean
+>unionTuple2[idx0] : string | number | boolean
+>unionTuple2 : [boolean, string | number]
+>idx0 : number
+
+var eleUnion24 = unionTuple2[idx1]; // string | number | boolean
+>eleUnion24 : string | number | boolean
+>unionTuple2[idx1] : string | number | boolean
+>unionTuple2 : [boolean, string | number]
+>idx1 : number
+
+var eleUnion25 = unionTuple2["0"]; // boolean
+>eleUnion25 : boolean
+>unionTuple2["0"] : boolean
+>unionTuple2 : [boolean, string | number]
+>"0" : "0"
+
+var eleUnion26 = unionTuple2["1"]; // string | number
+>eleUnion26 : string | number
+>unionTuple2["1"] : string | number
+>unionTuple2 : [boolean, string | number]
+>"1" : "1"
+