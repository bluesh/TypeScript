=== tests/cases/conformance/types/spread/objectSpread.ts ===
let o = { a: 1, b: 'no' }
>o : Symbol(o, Decl(objectSpread.ts, 0, 3))
>a : Symbol(a, Decl(objectSpread.ts, 0, 9))
>b : Symbol(b, Decl(objectSpread.ts, 0, 15))

let o2 = { b: 'yes', c: true }
>o2 : Symbol(o2, Decl(objectSpread.ts, 1, 3))
>b : Symbol(b, Decl(objectSpread.ts, 1, 10))
>c : Symbol(c, Decl(objectSpread.ts, 1, 20))

let swap = { a: 'yes', b: -1 };
>swap : Symbol(swap, Decl(objectSpread.ts, 2, 3))
>a : Symbol(a, Decl(objectSpread.ts, 2, 12))
>b : Symbol(b, Decl(objectSpread.ts, 2, 22))

let addAfter: { a: number, b: string, c: boolean } =
>addAfter : Symbol(addAfter, Decl(objectSpread.ts, 4, 3))
>a : Symbol(a, Decl(objectSpread.ts, 4, 15))
>b : Symbol(b, Decl(objectSpread.ts, 4, 26))
>c : Symbol(c, Decl(objectSpread.ts, 4, 37))

    { ...o, c: false }
>o : Symbol(o, Decl(objectSpread.ts, 0, 3))
>c : Symbol(c, Decl(objectSpread.ts, 5, 11))

let addBefore: { a: number, b: string, c: boolean } =
>addBefore : Symbol(addBefore, Decl(objectSpread.ts, 6, 3))
>a : Symbol(a, Decl(objectSpread.ts, 6, 16))
>b : Symbol(b, Decl(objectSpread.ts, 6, 27))
>c : Symbol(c, Decl(objectSpread.ts, 6, 38))

    { c: false, ...o }
>c : Symbol(c, Decl(objectSpread.ts, 7, 5))
>o : Symbol(o, Decl(objectSpread.ts, 0, 3))

// Note: ignore still changes the order that properties are printed
let ignore: { a: number, b: string } =
>ignore : Symbol(ignore, Decl(objectSpread.ts, 9, 3))
>a : Symbol(a, Decl(objectSpread.ts, 9, 13))
>b : Symbol(b, Decl(objectSpread.ts, 9, 24))

    { b: 'ignored', ...o }
>b : Symbol(b, Decl(objectSpread.ts, 10, 5))
>o : Symbol(o, Decl(objectSpread.ts, 0, 3))

let override: { a: number, b: string } =
>override : Symbol(override, Decl(objectSpread.ts, 11, 3))
>a : Symbol(a, Decl(objectSpread.ts, 11, 15))
>b : Symbol(b, Decl(objectSpread.ts, 11, 26))

    { ...o, b: 'override' }
>o : Symbol(o, Decl(objectSpread.ts, 0, 3))
>b : Symbol(b, Decl(objectSpread.ts, 12, 11))

let nested: { a: number, b: boolean, c: string } =
>nested : Symbol(nested, Decl(objectSpread.ts, 13, 3))
>a : Symbol(a, Decl(objectSpread.ts, 13, 13))
>b : Symbol(b, Decl(objectSpread.ts, 13, 24))
>c : Symbol(c, Decl(objectSpread.ts, 13, 36))

    { ...{ a: 3, ...{ b: false, c: 'overriden' } }, c: 'whatever' }
>a : Symbol(a, Decl(objectSpread.ts, 14, 10))
>b : Symbol(b, Decl(objectSpread.ts, 14, 21))
>c : Symbol(c, Decl(objectSpread.ts, 14, 31))
>c : Symbol(c, Decl(objectSpread.ts, 14, 51))

let combined: { a: number, b: string, c: boolean } =
>combined : Symbol(combined, Decl(objectSpread.ts, 15, 3))
>a : Symbol(a, Decl(objectSpread.ts, 15, 15))
>b : Symbol(b, Decl(objectSpread.ts, 15, 26))
>c : Symbol(c, Decl(objectSpread.ts, 15, 37))

    { ...o, ...o2 }
>o : Symbol(o, Decl(objectSpread.ts, 0, 3))
>o2 : Symbol(o2, Decl(objectSpread.ts, 1, 3))

let combinedBefore: { a: number, b: string, c: boolean } =
>combinedBefore : Symbol(combinedBefore, Decl(objectSpread.ts, 17, 3))
>a : Symbol(a, Decl(objectSpread.ts, 17, 21))
>b : Symbol(b, Decl(objectSpread.ts, 17, 32))
>c : Symbol(c, Decl(objectSpread.ts, 17, 43))

    { b: 'ok', ...o, ...o2 }
>b : Symbol(b, Decl(objectSpread.ts, 18, 5))
>o : Symbol(o, Decl(objectSpread.ts, 0, 3))
>o2 : Symbol(o2, Decl(objectSpread.ts, 1, 3))

let combinedMid: { a: number, b: string, c: boolean } =
>combinedMid : Symbol(combinedMid, Decl(objectSpread.ts, 19, 3))
>a : Symbol(a, Decl(objectSpread.ts, 19, 18))
>b : Symbol(b, Decl(objectSpread.ts, 19, 29))
>c : Symbol(c, Decl(objectSpread.ts, 19, 40))

    { ...o, b: 'ok', ...o2 }
>o : Symbol(o, Decl(objectSpread.ts, 0, 3))
>b : Symbol(b, Decl(objectSpread.ts, 20, 11))
>o2 : Symbol(o2, Decl(objectSpread.ts, 1, 3))

let combinedAfter: { a: number, b: string, c: boolean } =
>combinedAfter : Symbol(combinedAfter, Decl(objectSpread.ts, 21, 3))
>a : Symbol(a, Decl(objectSpread.ts, 21, 20))
>b : Symbol(b, Decl(objectSpread.ts, 21, 31))
>c : Symbol(c, Decl(objectSpread.ts, 21, 42))

    { ...o, ...o2, b: 'ok' }
>o : Symbol(o, Decl(objectSpread.ts, 0, 3))
>o2 : Symbol(o2, Decl(objectSpread.ts, 1, 3))
>b : Symbol(b, Decl(objectSpread.ts, 22, 18))

let combinedNested: { a: number, b: boolean, c: string, d: string } =
>combinedNested : Symbol(combinedNested, Decl(objectSpread.ts, 23, 3))
>a : Symbol(a, Decl(objectSpread.ts, 23, 21))
>b : Symbol(b, Decl(objectSpread.ts, 23, 32))
>c : Symbol(c, Decl(objectSpread.ts, 23, 44))
>d : Symbol(d, Decl(objectSpread.ts, 23, 55))

    { ...{ a: 4, ...{ b: false, c: 'overriden' } }, d: 'actually new', ...{ a: 5, d: 'maybe new' } }
>a : Symbol(a, Decl(objectSpread.ts, 24, 10))
>b : Symbol(b, Decl(objectSpread.ts, 24, 21))
>c : Symbol(c, Decl(objectSpread.ts, 24, 31))
>d : Symbol(d, Decl(objectSpread.ts, 24, 51))
>a : Symbol(a, Decl(objectSpread.ts, 24, 75))
>d : Symbol(d, Decl(objectSpread.ts, 24, 81))

let combinedNestedChangeType: { a: number, b: boolean, c: number } =
>combinedNestedChangeType : Symbol(combinedNestedChangeType, Decl(objectSpread.ts, 25, 3))
>a : Symbol(a, Decl(objectSpread.ts, 25, 31))
>b : Symbol(b, Decl(objectSpread.ts, 25, 42))
>c : Symbol(c, Decl(objectSpread.ts, 25, 54))

    { ...{ a: 1, ...{ b: false, c: 'overriden' } }, c: -1 }
>a : Symbol(a, Decl(objectSpread.ts, 26, 10))
>b : Symbol(b, Decl(objectSpread.ts, 26, 21))
>c : Symbol(c, Decl(objectSpread.ts, 26, 31))
>c : Symbol(c, Decl(objectSpread.ts, 26, 51))

let propertyNested: { a: { a: number, b: string } } =
>propertyNested : Symbol(propertyNested, Decl(objectSpread.ts, 27, 3))
>a : Symbol(a, Decl(objectSpread.ts, 27, 21))
>a : Symbol(a, Decl(objectSpread.ts, 27, 26))
>b : Symbol(b, Decl(objectSpread.ts, 27, 37))

    { a: { ... o } }
>a : Symbol(a, Decl(objectSpread.ts, 28, 5))
>o : Symbol(o, Decl(objectSpread.ts, 0, 3))

// accessors don't copy the descriptor
// (which means that readonly getters become read/write properties)
let op = { get a () { return 6 } };
>op : Symbol(op, Decl(objectSpread.ts, 31, 3))
>a : Symbol(a, Decl(objectSpread.ts, 31, 10))

let getter: { a: number, c: number } =
>getter : Symbol(getter, Decl(objectSpread.ts, 32, 3))
>a : Symbol(a, Decl(objectSpread.ts, 32, 13))
>c : Symbol(c, Decl(objectSpread.ts, 32, 24))

    { ...op, c: 7 }
>op : Symbol(op, Decl(objectSpread.ts, 31, 3))
>c : Symbol(c, Decl(objectSpread.ts, 33, 12))

getter.a = 12;
>getter.a : Symbol(a, Decl(objectSpread.ts, 32, 13))
>getter : Symbol(getter, Decl(objectSpread.ts, 32, 3))
>a : Symbol(a, Decl(objectSpread.ts, 32, 13))

// null, undefined and functions result in { }
let spreadNull = { ...null };
>spreadNull : Symbol(spreadNull, Decl(objectSpread.ts, 37, 3))

let spreadUndefined = { ...undefined };
>spreadUndefined : Symbol(spreadUndefined, Decl(objectSpread.ts, 38, 3))
>undefined : Symbol(undefined)

let spreadFunc = { ...(function () { }) };
>spreadFunc : Symbol(spreadFunc, Decl(objectSpread.ts, 39, 3))

// any results in any
let anything: any;
>anything : Symbol(anything, Decl(objectSpread.ts, 42, 3))

let spreadAny = { ...anything };
>spreadAny : Symbol(spreadAny, Decl(objectSpread.ts, 43, 3))
>anything : Symbol(anything, Decl(objectSpread.ts, 42, 3))

// methods are not enumerable
class C { p = 1; m() { } }
>C : Symbol(C, Decl(objectSpread.ts, 43, 32))
>p : Symbol(C.p, Decl(objectSpread.ts, 46, 9))
>m : Symbol(C.m, Decl(objectSpread.ts, 46, 16))

let c: C = new C()
>c : Symbol(c, Decl(objectSpread.ts, 47, 3))
>C : Symbol(C, Decl(objectSpread.ts, 43, 32))
>C : Symbol(C, Decl(objectSpread.ts, 43, 32))

let spreadC: { p: number } = { ...c }
>spreadC : Symbol(spreadC, Decl(objectSpread.ts, 48, 3))
>p : Symbol(p, Decl(objectSpread.ts, 48, 14))
>c : Symbol(c, Decl(objectSpread.ts, 47, 3))

// own methods are enumerable
let cplus: { p: number, plus(): void } = { ...c, plus() { return this.p + 1; } };
>cplus : Symbol(cplus, Decl(objectSpread.ts, 51, 3))
>p : Symbol(p, Decl(objectSpread.ts, 51, 12))
>plus : Symbol(plus, Decl(objectSpread.ts, 51, 23))
>c : Symbol(c, Decl(objectSpread.ts, 47, 3))
>plus : Symbol(plus, Decl(objectSpread.ts, 51, 48))

cplus.plus();
>cplus.plus : Symbol(plus, Decl(objectSpread.ts, 51, 23))
>cplus : Symbol(cplus, Decl(objectSpread.ts, 51, 3))
>plus : Symbol(plus, Decl(objectSpread.ts, 51, 23))

// new field's type conflicting with existing field is OK
let changeTypeAfter: { a: string, b: string } =
>changeTypeAfter : Symbol(changeTypeAfter, Decl(objectSpread.ts, 55, 3))
>a : Symbol(a, Decl(objectSpread.ts, 55, 22))
>b : Symbol(b, Decl(objectSpread.ts, 55, 33))

    { ...o, a: 'wrong type?' }
>o : Symbol(o, Decl(objectSpread.ts, 0, 3))
>a : Symbol(a, Decl(objectSpread.ts, 56, 11))

let changeTypeBefore: { a: number, b: string } =
>changeTypeBefore : Symbol(changeTypeBefore, Decl(objectSpread.ts, 57, 3))
>a : Symbol(a, Decl(objectSpread.ts, 57, 23))
>b : Symbol(b, Decl(objectSpread.ts, 57, 34))

    { a: 'wrong type?', ...o };
>a : Symbol(a, Decl(objectSpread.ts, 58, 5))
>o : Symbol(o, Decl(objectSpread.ts, 0, 3))

let changeTypeBoth: { a: string, b: number } =
>changeTypeBoth : Symbol(changeTypeBoth, Decl(objectSpread.ts, 59, 3))
>a : Symbol(a, Decl(objectSpread.ts, 59, 21))
>b : Symbol(b, Decl(objectSpread.ts, 59, 32))

    { ...o, ...swap };
>o : Symbol(o, Decl(objectSpread.ts, 0, 3))
>swap : Symbol(swap, Decl(objectSpread.ts, 2, 3))

// optional
let definiteBoolean: { sn: boolean };
>definiteBoolean : Symbol(definiteBoolean, Decl(objectSpread.ts, 63, 3))
>sn : Symbol(sn, Decl(objectSpread.ts, 63, 22))

let definiteString: { sn: string };
>definiteString : Symbol(definiteString, Decl(objectSpread.ts, 64, 3))
>sn : Symbol(sn, Decl(objectSpread.ts, 64, 21))

let optionalString: { sn?: string };
>optionalString : Symbol(optionalString, Decl(objectSpread.ts, 65, 3))
>sn : Symbol(sn, Decl(objectSpread.ts, 65, 21))

let optionalNumber: { sn?: number };
>optionalNumber : Symbol(optionalNumber, Decl(objectSpread.ts, 66, 3))
>sn : Symbol(sn, Decl(objectSpread.ts, 66, 21))

let optionalUnionStops: { sn: string | number | boolean } = { ...definiteBoolean, ...definiteString, ...optionalNumber };
>optionalUnionStops : Symbol(optionalUnionStops, Decl(objectSpread.ts, 67, 3))
>sn : Symbol(sn, Decl(objectSpread.ts, 67, 25))
>definiteBoolean : Symbol(definiteBoolean, Decl(objectSpread.ts, 63, 3))
>definiteString : Symbol(definiteString, Decl(objectSpread.ts, 64, 3))
>optionalNumber : Symbol(optionalNumber, Decl(objectSpread.ts, 66, 3))

let optionalUnionDuplicates: { sn: string | number } = { ...definiteBoolean, ...definiteString, ...optionalString, ...optionalNumber };
>optionalUnionDuplicates : Symbol(optionalUnionDuplicates, Decl(objectSpread.ts, 68, 3))
>sn : Symbol(sn, Decl(objectSpread.ts, 68, 30))
>definiteBoolean : Symbol(definiteBoolean, Decl(objectSpread.ts, 63, 3))
>definiteString : Symbol(definiteString, Decl(objectSpread.ts, 64, 3))
>optionalString : Symbol(optionalString, Decl(objectSpread.ts, 65, 3))
>optionalNumber : Symbol(optionalNumber, Decl(objectSpread.ts, 66, 3))

let allOptional: { sn?: string | number } = { ...optionalString, ...optionalNumber };
>allOptional : Symbol(allOptional, Decl(objectSpread.ts, 69, 3))
>sn : Symbol(sn, Decl(objectSpread.ts, 69, 18))
>optionalString : Symbol(optionalString, Decl(objectSpread.ts, 65, 3))
>optionalNumber : Symbol(optionalNumber, Decl(objectSpread.ts, 66, 3))

// computed property
let computedFirst: { a: number, b: string, "before everything": number } =
>computedFirst : Symbol(computedFirst, Decl(objectSpread.ts, 72, 3))
>a : Symbol(a, Decl(objectSpread.ts, 72, 20))
>b : Symbol(b, Decl(objectSpread.ts, 72, 31))

    { ['before everything']: 12, ...o, b: 'yes' }
>'before everything' : Symbol(['before everything'], Decl(objectSpread.ts, 73, 5))
>o : Symbol(o, Decl(objectSpread.ts, 0, 3))
>b : Symbol(b, Decl(objectSpread.ts, 73, 38))

let computedMiddle: { a: number, b: string, c: boolean, "in the middle": number } =
>computedMiddle : Symbol(computedMiddle, Decl(objectSpread.ts, 74, 3))
>a : Symbol(a, Decl(objectSpread.ts, 74, 21))
>b : Symbol(b, Decl(objectSpread.ts, 74, 32))
>c : Symbol(c, Decl(objectSpread.ts, 74, 43))

    { ...o, ['in the middle']: 13, b: 'maybe?', ...o2 }
>o : Symbol(o, Decl(objectSpread.ts, 0, 3))
>'in the middle' : Symbol(['in the middle'], Decl(objectSpread.ts, 75, 11))
>b : Symbol(b, Decl(objectSpread.ts, 75, 34))
>o2 : Symbol(o2, Decl(objectSpread.ts, 1, 3))

let computedAfter: { a: number, b: string, "at the end": number } =
>computedAfter : Symbol(computedAfter, Decl(objectSpread.ts, 76, 3))
>a : Symbol(a, Decl(objectSpread.ts, 76, 20))
>b : Symbol(b, Decl(objectSpread.ts, 76, 31))

    { ...o, b: 'yeah', ['at the end']: 14 }
>o : Symbol(o, Decl(objectSpread.ts, 0, 3))
>b : Symbol(b, Decl(objectSpread.ts, 77, 11))
>'at the end' : Symbol(['at the end'], Decl(objectSpread.ts, 77, 22))

// shortcut syntax
let a = 12;
>a : Symbol(a, Decl(objectSpread.ts, 79, 3))

let shortCutted: { a: number, b: string } = { ...o, a }
>shortCutted : Symbol(shortCutted, Decl(objectSpread.ts, 80, 3))
>a : Symbol(a, Decl(objectSpread.ts, 80, 18))
>b : Symbol(b, Decl(objectSpread.ts, 80, 29))
>o : Symbol(o, Decl(objectSpread.ts, 0, 3))
<<<<<<< HEAD
>a : Symbol(a, Decl(objectSpread.ts, 80, 51))

// generics
function f<T, U>(t: T, u: U): spread(spread(T, U), { id: string }) {
>f : Symbol(f, Decl(objectSpread.ts, 80, 55))
>T : Symbol(T, Decl(objectSpread.ts, 83, 11))
>U : Symbol(U, Decl(objectSpread.ts, 83, 13))
>t : Symbol(t, Decl(objectSpread.ts, 83, 17))
>T : Symbol(T, Decl(objectSpread.ts, 83, 11))
>u : Symbol(u, Decl(objectSpread.ts, 83, 22))
>U : Symbol(U, Decl(objectSpread.ts, 83, 13))
>T : Symbol(T, Decl(objectSpread.ts, 83, 11))
>U : Symbol(U, Decl(objectSpread.ts, 83, 13))
>id : Symbol(id, Decl(objectSpread.ts, 83, 52))

    return { ...t, ...u, id: 'id' };
>t : Symbol(t, Decl(objectSpread.ts, 83, 17))
>u : Symbol(u, Decl(objectSpread.ts, 83, 22))
>id : Symbol(id, Decl(objectSpread.ts, 84, 24))
}

let exclusive: { id: string, a: number, b: string, c: string, d: boolean } =
>exclusive : Symbol(exclusive, Decl(objectSpread.ts, 87, 3))
>id : Symbol(id, Decl(objectSpread.ts, 87, 16))
>a : Symbol(a, Decl(objectSpread.ts, 87, 28))
>b : Symbol(b, Decl(objectSpread.ts, 87, 39))
>c : Symbol(c, Decl(objectSpread.ts, 87, 50))
>d : Symbol(d, Decl(objectSpread.ts, 87, 61))

    f({ a: 1, b: 'yes' }, { c: 'no', d: false })
>f : Symbol(f, Decl(objectSpread.ts, 80, 55))
>a : Symbol(a, Decl(objectSpread.ts, 88, 7))
>b : Symbol(b, Decl(objectSpread.ts, 88, 13))
>c : Symbol(c, Decl(objectSpread.ts, 88, 27))
>d : Symbol(d, Decl(objectSpread.ts, 88, 36))

let overlap: { id: string, a: number, b: string } =
>overlap : Symbol(overlap, Decl(objectSpread.ts, 89, 3))
>id : Symbol(id, Decl(objectSpread.ts, 89, 14))
>a : Symbol(a, Decl(objectSpread.ts, 89, 26))
>b : Symbol(b, Decl(objectSpread.ts, 89, 37))

    f({ a: 1 }, { a: 2, b: 'extra' })
>f : Symbol(f, Decl(objectSpread.ts, 80, 55))
>a : Symbol(a, Decl(objectSpread.ts, 90, 7))
>a : Symbol(a, Decl(objectSpread.ts, 90, 17))
>b : Symbol(b, Decl(objectSpread.ts, 90, 23))

let overlapConflict: { id:string, a: string } =
>overlapConflict : Symbol(overlapConflict, Decl(objectSpread.ts, 91, 3))
>id : Symbol(id, Decl(objectSpread.ts, 91, 22))
>a : Symbol(a, Decl(objectSpread.ts, 91, 33))

    f({ a: 1 }, { a: 'mismatch' })
>f : Symbol(f, Decl(objectSpread.ts, 80, 55))
>a : Symbol(a, Decl(objectSpread.ts, 92, 7))
>a : Symbol(a, Decl(objectSpread.ts, 92, 17))

let overwriteId: { id: string, a: number, c: number, d: string } =
>overwriteId : Symbol(overwriteId, Decl(objectSpread.ts, 93, 3))
>id : Symbol(id, Decl(objectSpread.ts, 93, 18))
>a : Symbol(a, Decl(objectSpread.ts, 93, 30))
>c : Symbol(c, Decl(objectSpread.ts, 93, 41))
>d : Symbol(d, Decl(objectSpread.ts, 93, 52))

    f({ a: 1, id: true }, { c: 1, d: 'no' })
>f : Symbol(f, Decl(objectSpread.ts, 80, 55))
>a : Symbol(a, Decl(objectSpread.ts, 94, 7))
>id : Symbol(id, Decl(objectSpread.ts, 94, 13))
>c : Symbol(c, Decl(objectSpread.ts, 94, 27))
>d : Symbol(d, Decl(objectSpread.ts, 94, 33))

class D { m() { }; q = 2; }
>D : Symbol(D, Decl(objectSpread.ts, 94, 44))
>m : Symbol(D.m, Decl(objectSpread.ts, 96, 9))
>q : Symbol(D.q, Decl(objectSpread.ts, 96, 18))

let classesAreWrong: spread(spread({ id: string }, C), D) =
>classesAreWrong : Symbol(classesAreWrong, Decl(objectSpread.ts, 97, 3))
>id : Symbol(id, Decl(objectSpread.ts, 97, 36))
>C : Symbol(C, Decl(objectSpread.ts, 43, 32))
>D : Symbol(D, Decl(objectSpread.ts, 94, 44))

    f(new C(), new D())
>f : Symbol(f, Decl(objectSpread.ts, 80, 55))
>C : Symbol(C, Decl(objectSpread.ts, 43, 32))
>D : Symbol(D, Decl(objectSpread.ts, 94, 44))
=======
>a : Symbol(a, Decl(objectSpread.ts, 78, 51))

// non primitive
let spreadNonPrimitive = { ...<object>{}};
>spreadNonPrimitive : Symbol(spreadNonPrimitive, Decl(objectSpread.ts, 80, 3))
>>>>>>> b9a18fdb

<|MERGE_RESOLUTION|>--- conflicted
+++ resolved
@@ -1,419 +1,414 @@
-=== tests/cases/conformance/types/spread/objectSpread.ts ===
-let o = { a: 1, b: 'no' }
->o : Symbol(o, Decl(objectSpread.ts, 0, 3))
->a : Symbol(a, Decl(objectSpread.ts, 0, 9))
->b : Symbol(b, Decl(objectSpread.ts, 0, 15))
-
-let o2 = { b: 'yes', c: true }
->o2 : Symbol(o2, Decl(objectSpread.ts, 1, 3))
->b : Symbol(b, Decl(objectSpread.ts, 1, 10))
->c : Symbol(c, Decl(objectSpread.ts, 1, 20))
-
-let swap = { a: 'yes', b: -1 };
->swap : Symbol(swap, Decl(objectSpread.ts, 2, 3))
->a : Symbol(a, Decl(objectSpread.ts, 2, 12))
->b : Symbol(b, Decl(objectSpread.ts, 2, 22))
-
-let addAfter: { a: number, b: string, c: boolean } =
->addAfter : Symbol(addAfter, Decl(objectSpread.ts, 4, 3))
->a : Symbol(a, Decl(objectSpread.ts, 4, 15))
->b : Symbol(b, Decl(objectSpread.ts, 4, 26))
->c : Symbol(c, Decl(objectSpread.ts, 4, 37))
-
-    { ...o, c: false }
->o : Symbol(o, Decl(objectSpread.ts, 0, 3))
->c : Symbol(c, Decl(objectSpread.ts, 5, 11))
-
-let addBefore: { a: number, b: string, c: boolean } =
->addBefore : Symbol(addBefore, Decl(objectSpread.ts, 6, 3))
->a : Symbol(a, Decl(objectSpread.ts, 6, 16))
->b : Symbol(b, Decl(objectSpread.ts, 6, 27))
->c : Symbol(c, Decl(objectSpread.ts, 6, 38))
-
-    { c: false, ...o }
->c : Symbol(c, Decl(objectSpread.ts, 7, 5))
->o : Symbol(o, Decl(objectSpread.ts, 0, 3))
-
-// Note: ignore still changes the order that properties are printed
-let ignore: { a: number, b: string } =
->ignore : Symbol(ignore, Decl(objectSpread.ts, 9, 3))
->a : Symbol(a, Decl(objectSpread.ts, 9, 13))
->b : Symbol(b, Decl(objectSpread.ts, 9, 24))
-
-    { b: 'ignored', ...o }
->b : Symbol(b, Decl(objectSpread.ts, 10, 5))
->o : Symbol(o, Decl(objectSpread.ts, 0, 3))
-
-let override: { a: number, b: string } =
->override : Symbol(override, Decl(objectSpread.ts, 11, 3))
->a : Symbol(a, Decl(objectSpread.ts, 11, 15))
->b : Symbol(b, Decl(objectSpread.ts, 11, 26))
-
-    { ...o, b: 'override' }
->o : Symbol(o, Decl(objectSpread.ts, 0, 3))
->b : Symbol(b, Decl(objectSpread.ts, 12, 11))
-
-let nested: { a: number, b: boolean, c: string } =
->nested : Symbol(nested, Decl(objectSpread.ts, 13, 3))
->a : Symbol(a, Decl(objectSpread.ts, 13, 13))
->b : Symbol(b, Decl(objectSpread.ts, 13, 24))
->c : Symbol(c, Decl(objectSpread.ts, 13, 36))
-
-    { ...{ a: 3, ...{ b: false, c: 'overriden' } }, c: 'whatever' }
->a : Symbol(a, Decl(objectSpread.ts, 14, 10))
->b : Symbol(b, Decl(objectSpread.ts, 14, 21))
->c : Symbol(c, Decl(objectSpread.ts, 14, 31))
->c : Symbol(c, Decl(objectSpread.ts, 14, 51))
-
-let combined: { a: number, b: string, c: boolean } =
->combined : Symbol(combined, Decl(objectSpread.ts, 15, 3))
->a : Symbol(a, Decl(objectSpread.ts, 15, 15))
->b : Symbol(b, Decl(objectSpread.ts, 15, 26))
->c : Symbol(c, Decl(objectSpread.ts, 15, 37))
-
-    { ...o, ...o2 }
->o : Symbol(o, Decl(objectSpread.ts, 0, 3))
->o2 : Symbol(o2, Decl(objectSpread.ts, 1, 3))
-
-let combinedBefore: { a: number, b: string, c: boolean } =
->combinedBefore : Symbol(combinedBefore, Decl(objectSpread.ts, 17, 3))
->a : Symbol(a, Decl(objectSpread.ts, 17, 21))
->b : Symbol(b, Decl(objectSpread.ts, 17, 32))
->c : Symbol(c, Decl(objectSpread.ts, 17, 43))
-
-    { b: 'ok', ...o, ...o2 }
->b : Symbol(b, Decl(objectSpread.ts, 18, 5))
->o : Symbol(o, Decl(objectSpread.ts, 0, 3))
->o2 : Symbol(o2, Decl(objectSpread.ts, 1, 3))
-
-let combinedMid: { a: number, b: string, c: boolean } =
->combinedMid : Symbol(combinedMid, Decl(objectSpread.ts, 19, 3))
->a : Symbol(a, Decl(objectSpread.ts, 19, 18))
->b : Symbol(b, Decl(objectSpread.ts, 19, 29))
->c : Symbol(c, Decl(objectSpread.ts, 19, 40))
-
-    { ...o, b: 'ok', ...o2 }
->o : Symbol(o, Decl(objectSpread.ts, 0, 3))
->b : Symbol(b, Decl(objectSpread.ts, 20, 11))
->o2 : Symbol(o2, Decl(objectSpread.ts, 1, 3))
-
-let combinedAfter: { a: number, b: string, c: boolean } =
->combinedAfter : Symbol(combinedAfter, Decl(objectSpread.ts, 21, 3))
->a : Symbol(a, Decl(objectSpread.ts, 21, 20))
->b : Symbol(b, Decl(objectSpread.ts, 21, 31))
->c : Symbol(c, Decl(objectSpread.ts, 21, 42))
-
-    { ...o, ...o2, b: 'ok' }
->o : Symbol(o, Decl(objectSpread.ts, 0, 3))
->o2 : Symbol(o2, Decl(objectSpread.ts, 1, 3))
->b : Symbol(b, Decl(objectSpread.ts, 22, 18))
-
-let combinedNested: { a: number, b: boolean, c: string, d: string } =
->combinedNested : Symbol(combinedNested, Decl(objectSpread.ts, 23, 3))
->a : Symbol(a, Decl(objectSpread.ts, 23, 21))
->b : Symbol(b, Decl(objectSpread.ts, 23, 32))
->c : Symbol(c, Decl(objectSpread.ts, 23, 44))
->d : Symbol(d, Decl(objectSpread.ts, 23, 55))
-
-    { ...{ a: 4, ...{ b: false, c: 'overriden' } }, d: 'actually new', ...{ a: 5, d: 'maybe new' } }
->a : Symbol(a, Decl(objectSpread.ts, 24, 10))
->b : Symbol(b, Decl(objectSpread.ts, 24, 21))
->c : Symbol(c, Decl(objectSpread.ts, 24, 31))
->d : Symbol(d, Decl(objectSpread.ts, 24, 51))
->a : Symbol(a, Decl(objectSpread.ts, 24, 75))
->d : Symbol(d, Decl(objectSpread.ts, 24, 81))
-
-let combinedNestedChangeType: { a: number, b: boolean, c: number } =
->combinedNestedChangeType : Symbol(combinedNestedChangeType, Decl(objectSpread.ts, 25, 3))
->a : Symbol(a, Decl(objectSpread.ts, 25, 31))
->b : Symbol(b, Decl(objectSpread.ts, 25, 42))
->c : Symbol(c, Decl(objectSpread.ts, 25, 54))
-
-    { ...{ a: 1, ...{ b: false, c: 'overriden' } }, c: -1 }
->a : Symbol(a, Decl(objectSpread.ts, 26, 10))
->b : Symbol(b, Decl(objectSpread.ts, 26, 21))
->c : Symbol(c, Decl(objectSpread.ts, 26, 31))
->c : Symbol(c, Decl(objectSpread.ts, 26, 51))
-
-let propertyNested: { a: { a: number, b: string } } =
->propertyNested : Symbol(propertyNested, Decl(objectSpread.ts, 27, 3))
->a : Symbol(a, Decl(objectSpread.ts, 27, 21))
->a : Symbol(a, Decl(objectSpread.ts, 27, 26))
->b : Symbol(b, Decl(objectSpread.ts, 27, 37))
-
-    { a: { ... o } }
->a : Symbol(a, Decl(objectSpread.ts, 28, 5))
->o : Symbol(o, Decl(objectSpread.ts, 0, 3))
-
-// accessors don't copy the descriptor
-// (which means that readonly getters become read/write properties)
-let op = { get a () { return 6 } };
->op : Symbol(op, Decl(objectSpread.ts, 31, 3))
->a : Symbol(a, Decl(objectSpread.ts, 31, 10))
-
-let getter: { a: number, c: number } =
->getter : Symbol(getter, Decl(objectSpread.ts, 32, 3))
->a : Symbol(a, Decl(objectSpread.ts, 32, 13))
->c : Symbol(c, Decl(objectSpread.ts, 32, 24))
-
-    { ...op, c: 7 }
->op : Symbol(op, Decl(objectSpread.ts, 31, 3))
->c : Symbol(c, Decl(objectSpread.ts, 33, 12))
-
-getter.a = 12;
->getter.a : Symbol(a, Decl(objectSpread.ts, 32, 13))
->getter : Symbol(getter, Decl(objectSpread.ts, 32, 3))
->a : Symbol(a, Decl(objectSpread.ts, 32, 13))
-
-// null, undefined and functions result in { }
-let spreadNull = { ...null };
->spreadNull : Symbol(spreadNull, Decl(objectSpread.ts, 37, 3))
-
-let spreadUndefined = { ...undefined };
->spreadUndefined : Symbol(spreadUndefined, Decl(objectSpread.ts, 38, 3))
->undefined : Symbol(undefined)
-
-let spreadFunc = { ...(function () { }) };
->spreadFunc : Symbol(spreadFunc, Decl(objectSpread.ts, 39, 3))
-
-// any results in any
-let anything: any;
->anything : Symbol(anything, Decl(objectSpread.ts, 42, 3))
-
-let spreadAny = { ...anything };
->spreadAny : Symbol(spreadAny, Decl(objectSpread.ts, 43, 3))
->anything : Symbol(anything, Decl(objectSpread.ts, 42, 3))
-
-// methods are not enumerable
-class C { p = 1; m() { } }
->C : Symbol(C, Decl(objectSpread.ts, 43, 32))
->p : Symbol(C.p, Decl(objectSpread.ts, 46, 9))
->m : Symbol(C.m, Decl(objectSpread.ts, 46, 16))
-
-let c: C = new C()
->c : Symbol(c, Decl(objectSpread.ts, 47, 3))
->C : Symbol(C, Decl(objectSpread.ts, 43, 32))
->C : Symbol(C, Decl(objectSpread.ts, 43, 32))
-
-let spreadC: { p: number } = { ...c }
->spreadC : Symbol(spreadC, Decl(objectSpread.ts, 48, 3))
->p : Symbol(p, Decl(objectSpread.ts, 48, 14))
->c : Symbol(c, Decl(objectSpread.ts, 47, 3))
-
-// own methods are enumerable
-let cplus: { p: number, plus(): void } = { ...c, plus() { return this.p + 1; } };
->cplus : Symbol(cplus, Decl(objectSpread.ts, 51, 3))
->p : Symbol(p, Decl(objectSpread.ts, 51, 12))
->plus : Symbol(plus, Decl(objectSpread.ts, 51, 23))
->c : Symbol(c, Decl(objectSpread.ts, 47, 3))
->plus : Symbol(plus, Decl(objectSpread.ts, 51, 48))
-
-cplus.plus();
->cplus.plus : Symbol(plus, Decl(objectSpread.ts, 51, 23))
->cplus : Symbol(cplus, Decl(objectSpread.ts, 51, 3))
->plus : Symbol(plus, Decl(objectSpread.ts, 51, 23))
-
-// new field's type conflicting with existing field is OK
-let changeTypeAfter: { a: string, b: string } =
->changeTypeAfter : Symbol(changeTypeAfter, Decl(objectSpread.ts, 55, 3))
->a : Symbol(a, Decl(objectSpread.ts, 55, 22))
->b : Symbol(b, Decl(objectSpread.ts, 55, 33))
-
-    { ...o, a: 'wrong type?' }
->o : Symbol(o, Decl(objectSpread.ts, 0, 3))
->a : Symbol(a, Decl(objectSpread.ts, 56, 11))
-
-let changeTypeBefore: { a: number, b: string } =
->changeTypeBefore : Symbol(changeTypeBefore, Decl(objectSpread.ts, 57, 3))
->a : Symbol(a, Decl(objectSpread.ts, 57, 23))
->b : Symbol(b, Decl(objectSpread.ts, 57, 34))
-
-    { a: 'wrong type?', ...o };
->a : Symbol(a, Decl(objectSpread.ts, 58, 5))
->o : Symbol(o, Decl(objectSpread.ts, 0, 3))
-
-let changeTypeBoth: { a: string, b: number } =
->changeTypeBoth : Symbol(changeTypeBoth, Decl(objectSpread.ts, 59, 3))
->a : Symbol(a, Decl(objectSpread.ts, 59, 21))
->b : Symbol(b, Decl(objectSpread.ts, 59, 32))
-
-    { ...o, ...swap };
->o : Symbol(o, Decl(objectSpread.ts, 0, 3))
->swap : Symbol(swap, Decl(objectSpread.ts, 2, 3))
-
-// optional
-let definiteBoolean: { sn: boolean };
->definiteBoolean : Symbol(definiteBoolean, Decl(objectSpread.ts, 63, 3))
->sn : Symbol(sn, Decl(objectSpread.ts, 63, 22))
-
-let definiteString: { sn: string };
->definiteString : Symbol(definiteString, Decl(objectSpread.ts, 64, 3))
->sn : Symbol(sn, Decl(objectSpread.ts, 64, 21))
-
-let optionalString: { sn?: string };
->optionalString : Symbol(optionalString, Decl(objectSpread.ts, 65, 3))
->sn : Symbol(sn, Decl(objectSpread.ts, 65, 21))
-
-let optionalNumber: { sn?: number };
->optionalNumber : Symbol(optionalNumber, Decl(objectSpread.ts, 66, 3))
->sn : Symbol(sn, Decl(objectSpread.ts, 66, 21))
-
-let optionalUnionStops: { sn: string | number | boolean } = { ...definiteBoolean, ...definiteString, ...optionalNumber };
->optionalUnionStops : Symbol(optionalUnionStops, Decl(objectSpread.ts, 67, 3))
->sn : Symbol(sn, Decl(objectSpread.ts, 67, 25))
->definiteBoolean : Symbol(definiteBoolean, Decl(objectSpread.ts, 63, 3))
->definiteString : Symbol(definiteString, Decl(objectSpread.ts, 64, 3))
->optionalNumber : Symbol(optionalNumber, Decl(objectSpread.ts, 66, 3))
-
-let optionalUnionDuplicates: { sn: string | number } = { ...definiteBoolean, ...definiteString, ...optionalString, ...optionalNumber };
->optionalUnionDuplicates : Symbol(optionalUnionDuplicates, Decl(objectSpread.ts, 68, 3))
->sn : Symbol(sn, Decl(objectSpread.ts, 68, 30))
->definiteBoolean : Symbol(definiteBoolean, Decl(objectSpread.ts, 63, 3))
->definiteString : Symbol(definiteString, Decl(objectSpread.ts, 64, 3))
->optionalString : Symbol(optionalString, Decl(objectSpread.ts, 65, 3))
->optionalNumber : Symbol(optionalNumber, Decl(objectSpread.ts, 66, 3))
-
-let allOptional: { sn?: string | number } = { ...optionalString, ...optionalNumber };
->allOptional : Symbol(allOptional, Decl(objectSpread.ts, 69, 3))
->sn : Symbol(sn, Decl(objectSpread.ts, 69, 18))
->optionalString : Symbol(optionalString, Decl(objectSpread.ts, 65, 3))
->optionalNumber : Symbol(optionalNumber, Decl(objectSpread.ts, 66, 3))
-
-// computed property
-let computedFirst: { a: number, b: string, "before everything": number } =
->computedFirst : Symbol(computedFirst, Decl(objectSpread.ts, 72, 3))
->a : Symbol(a, Decl(objectSpread.ts, 72, 20))
->b : Symbol(b, Decl(objectSpread.ts, 72, 31))
-
-    { ['before everything']: 12, ...o, b: 'yes' }
->'before everything' : Symbol(['before everything'], Decl(objectSpread.ts, 73, 5))
->o : Symbol(o, Decl(objectSpread.ts, 0, 3))
->b : Symbol(b, Decl(objectSpread.ts, 73, 38))
-
-let computedMiddle: { a: number, b: string, c: boolean, "in the middle": number } =
->computedMiddle : Symbol(computedMiddle, Decl(objectSpread.ts, 74, 3))
->a : Symbol(a, Decl(objectSpread.ts, 74, 21))
->b : Symbol(b, Decl(objectSpread.ts, 74, 32))
->c : Symbol(c, Decl(objectSpread.ts, 74, 43))
-
-    { ...o, ['in the middle']: 13, b: 'maybe?', ...o2 }
->o : Symbol(o, Decl(objectSpread.ts, 0, 3))
->'in the middle' : Symbol(['in the middle'], Decl(objectSpread.ts, 75, 11))
->b : Symbol(b, Decl(objectSpread.ts, 75, 34))
->o2 : Symbol(o2, Decl(objectSpread.ts, 1, 3))
-
-let computedAfter: { a: number, b: string, "at the end": number } =
->computedAfter : Symbol(computedAfter, Decl(objectSpread.ts, 76, 3))
->a : Symbol(a, Decl(objectSpread.ts, 76, 20))
->b : Symbol(b, Decl(objectSpread.ts, 76, 31))
-
-    { ...o, b: 'yeah', ['at the end']: 14 }
->o : Symbol(o, Decl(objectSpread.ts, 0, 3))
->b : Symbol(b, Decl(objectSpread.ts, 77, 11))
->'at the end' : Symbol(['at the end'], Decl(objectSpread.ts, 77, 22))
-
-// shortcut syntax
-let a = 12;
->a : Symbol(a, Decl(objectSpread.ts, 79, 3))
-
-let shortCutted: { a: number, b: string } = { ...o, a }
->shortCutted : Symbol(shortCutted, Decl(objectSpread.ts, 80, 3))
->a : Symbol(a, Decl(objectSpread.ts, 80, 18))
->b : Symbol(b, Decl(objectSpread.ts, 80, 29))
->o : Symbol(o, Decl(objectSpread.ts, 0, 3))
-<<<<<<< HEAD
->a : Symbol(a, Decl(objectSpread.ts, 80, 51))
-
-// generics
-function f<T, U>(t: T, u: U): spread(spread(T, U), { id: string }) {
->f : Symbol(f, Decl(objectSpread.ts, 80, 55))
->T : Symbol(T, Decl(objectSpread.ts, 83, 11))
->U : Symbol(U, Decl(objectSpread.ts, 83, 13))
->t : Symbol(t, Decl(objectSpread.ts, 83, 17))
->T : Symbol(T, Decl(objectSpread.ts, 83, 11))
->u : Symbol(u, Decl(objectSpread.ts, 83, 22))
->U : Symbol(U, Decl(objectSpread.ts, 83, 13))
->T : Symbol(T, Decl(objectSpread.ts, 83, 11))
->U : Symbol(U, Decl(objectSpread.ts, 83, 13))
->id : Symbol(id, Decl(objectSpread.ts, 83, 52))
-
-    return { ...t, ...u, id: 'id' };
->t : Symbol(t, Decl(objectSpread.ts, 83, 17))
->u : Symbol(u, Decl(objectSpread.ts, 83, 22))
->id : Symbol(id, Decl(objectSpread.ts, 84, 24))
-}
-
-let exclusive: { id: string, a: number, b: string, c: string, d: boolean } =
->exclusive : Symbol(exclusive, Decl(objectSpread.ts, 87, 3))
->id : Symbol(id, Decl(objectSpread.ts, 87, 16))
->a : Symbol(a, Decl(objectSpread.ts, 87, 28))
->b : Symbol(b, Decl(objectSpread.ts, 87, 39))
->c : Symbol(c, Decl(objectSpread.ts, 87, 50))
->d : Symbol(d, Decl(objectSpread.ts, 87, 61))
-
-    f({ a: 1, b: 'yes' }, { c: 'no', d: false })
->f : Symbol(f, Decl(objectSpread.ts, 80, 55))
->a : Symbol(a, Decl(objectSpread.ts, 88, 7))
->b : Symbol(b, Decl(objectSpread.ts, 88, 13))
->c : Symbol(c, Decl(objectSpread.ts, 88, 27))
->d : Symbol(d, Decl(objectSpread.ts, 88, 36))
-
-let overlap: { id: string, a: number, b: string } =
->overlap : Symbol(overlap, Decl(objectSpread.ts, 89, 3))
->id : Symbol(id, Decl(objectSpread.ts, 89, 14))
->a : Symbol(a, Decl(objectSpread.ts, 89, 26))
->b : Symbol(b, Decl(objectSpread.ts, 89, 37))
-
-    f({ a: 1 }, { a: 2, b: 'extra' })
->f : Symbol(f, Decl(objectSpread.ts, 80, 55))
->a : Symbol(a, Decl(objectSpread.ts, 90, 7))
->a : Symbol(a, Decl(objectSpread.ts, 90, 17))
->b : Symbol(b, Decl(objectSpread.ts, 90, 23))
-
-let overlapConflict: { id:string, a: string } =
->overlapConflict : Symbol(overlapConflict, Decl(objectSpread.ts, 91, 3))
->id : Symbol(id, Decl(objectSpread.ts, 91, 22))
->a : Symbol(a, Decl(objectSpread.ts, 91, 33))
-
-    f({ a: 1 }, { a: 'mismatch' })
->f : Symbol(f, Decl(objectSpread.ts, 80, 55))
->a : Symbol(a, Decl(objectSpread.ts, 92, 7))
->a : Symbol(a, Decl(objectSpread.ts, 92, 17))
-
-let overwriteId: { id: string, a: number, c: number, d: string } =
->overwriteId : Symbol(overwriteId, Decl(objectSpread.ts, 93, 3))
->id : Symbol(id, Decl(objectSpread.ts, 93, 18))
->a : Symbol(a, Decl(objectSpread.ts, 93, 30))
->c : Symbol(c, Decl(objectSpread.ts, 93, 41))
->d : Symbol(d, Decl(objectSpread.ts, 93, 52))
-
-    f({ a: 1, id: true }, { c: 1, d: 'no' })
->f : Symbol(f, Decl(objectSpread.ts, 80, 55))
->a : Symbol(a, Decl(objectSpread.ts, 94, 7))
->id : Symbol(id, Decl(objectSpread.ts, 94, 13))
->c : Symbol(c, Decl(objectSpread.ts, 94, 27))
->d : Symbol(d, Decl(objectSpread.ts, 94, 33))
-
-class D { m() { }; q = 2; }
->D : Symbol(D, Decl(objectSpread.ts, 94, 44))
->m : Symbol(D.m, Decl(objectSpread.ts, 96, 9))
->q : Symbol(D.q, Decl(objectSpread.ts, 96, 18))
-
-let classesAreWrong: spread(spread({ id: string }, C), D) =
->classesAreWrong : Symbol(classesAreWrong, Decl(objectSpread.ts, 97, 3))
->id : Symbol(id, Decl(objectSpread.ts, 97, 36))
->C : Symbol(C, Decl(objectSpread.ts, 43, 32))
->D : Symbol(D, Decl(objectSpread.ts, 94, 44))
-
-    f(new C(), new D())
->f : Symbol(f, Decl(objectSpread.ts, 80, 55))
->C : Symbol(C, Decl(objectSpread.ts, 43, 32))
->D : Symbol(D, Decl(objectSpread.ts, 94, 44))
-=======
->a : Symbol(a, Decl(objectSpread.ts, 78, 51))
-
-// non primitive
-let spreadNonPrimitive = { ...<object>{}};
->spreadNonPrimitive : Symbol(spreadNonPrimitive, Decl(objectSpread.ts, 80, 3))
->>>>>>> b9a18fdb
-
+=== tests/cases/conformance/types/spread/objectSpread.ts ===
+let o = { a: 1, b: 'no' }
+>o : Symbol(o, Decl(objectSpread.ts, 0, 3))
+>a : Symbol(a, Decl(objectSpread.ts, 0, 9))
+>b : Symbol(b, Decl(objectSpread.ts, 0, 15))
+
+let o2 = { b: 'yes', c: true }
+>o2 : Symbol(o2, Decl(objectSpread.ts, 1, 3))
+>b : Symbol(b, Decl(objectSpread.ts, 1, 10))
+>c : Symbol(c, Decl(objectSpread.ts, 1, 20))
+
+let swap = { a: 'yes', b: -1 };
+>swap : Symbol(swap, Decl(objectSpread.ts, 2, 3))
+>a : Symbol(a, Decl(objectSpread.ts, 2, 12))
+>b : Symbol(b, Decl(objectSpread.ts, 2, 22))
+
+let addAfter: { a: number, b: string, c: boolean } =
+>addAfter : Symbol(addAfter, Decl(objectSpread.ts, 4, 3))
+>a : Symbol(a, Decl(objectSpread.ts, 4, 15))
+>b : Symbol(b, Decl(objectSpread.ts, 4, 26))
+>c : Symbol(c, Decl(objectSpread.ts, 4, 37))
+
+    { ...o, c: false }
+>o : Symbol(o, Decl(objectSpread.ts, 0, 3))
+>c : Symbol(c, Decl(objectSpread.ts, 5, 11))
+
+let addBefore: { a: number, b: string, c: boolean } =
+>addBefore : Symbol(addBefore, Decl(objectSpread.ts, 6, 3))
+>a : Symbol(a, Decl(objectSpread.ts, 6, 16))
+>b : Symbol(b, Decl(objectSpread.ts, 6, 27))
+>c : Symbol(c, Decl(objectSpread.ts, 6, 38))
+
+    { c: false, ...o }
+>c : Symbol(c, Decl(objectSpread.ts, 7, 5))
+>o : Symbol(o, Decl(objectSpread.ts, 0, 3))
+
+// Note: ignore still changes the order that properties are printed
+let ignore: { a: number, b: string } =
+>ignore : Symbol(ignore, Decl(objectSpread.ts, 9, 3))
+>a : Symbol(a, Decl(objectSpread.ts, 9, 13))
+>b : Symbol(b, Decl(objectSpread.ts, 9, 24))
+
+    { b: 'ignored', ...o }
+>b : Symbol(b, Decl(objectSpread.ts, 10, 5))
+>o : Symbol(o, Decl(objectSpread.ts, 0, 3))
+
+let override: { a: number, b: string } =
+>override : Symbol(override, Decl(objectSpread.ts, 11, 3))
+>a : Symbol(a, Decl(objectSpread.ts, 11, 15))
+>b : Symbol(b, Decl(objectSpread.ts, 11, 26))
+
+    { ...o, b: 'override' }
+>o : Symbol(o, Decl(objectSpread.ts, 0, 3))
+>b : Symbol(b, Decl(objectSpread.ts, 12, 11))
+
+let nested: { a: number, b: boolean, c: string } =
+>nested : Symbol(nested, Decl(objectSpread.ts, 13, 3))
+>a : Symbol(a, Decl(objectSpread.ts, 13, 13))
+>b : Symbol(b, Decl(objectSpread.ts, 13, 24))
+>c : Symbol(c, Decl(objectSpread.ts, 13, 36))
+
+    { ...{ a: 3, ...{ b: false, c: 'overriden' } }, c: 'whatever' }
+>a : Symbol(a, Decl(objectSpread.ts, 14, 10))
+>b : Symbol(b, Decl(objectSpread.ts, 14, 21))
+>c : Symbol(c, Decl(objectSpread.ts, 14, 31))
+>c : Symbol(c, Decl(objectSpread.ts, 14, 51))
+
+let combined: { a: number, b: string, c: boolean } =
+>combined : Symbol(combined, Decl(objectSpread.ts, 15, 3))
+>a : Symbol(a, Decl(objectSpread.ts, 15, 15))
+>b : Symbol(b, Decl(objectSpread.ts, 15, 26))
+>c : Symbol(c, Decl(objectSpread.ts, 15, 37))
+
+    { ...o, ...o2 }
+>o : Symbol(o, Decl(objectSpread.ts, 0, 3))
+>o2 : Symbol(o2, Decl(objectSpread.ts, 1, 3))
+
+let combinedBefore: { a: number, b: string, c: boolean } =
+>combinedBefore : Symbol(combinedBefore, Decl(objectSpread.ts, 17, 3))
+>a : Symbol(a, Decl(objectSpread.ts, 17, 21))
+>b : Symbol(b, Decl(objectSpread.ts, 17, 32))
+>c : Symbol(c, Decl(objectSpread.ts, 17, 43))
+
+    { b: 'ok', ...o, ...o2 }
+>b : Symbol(b, Decl(objectSpread.ts, 18, 5))
+>o : Symbol(o, Decl(objectSpread.ts, 0, 3))
+>o2 : Symbol(o2, Decl(objectSpread.ts, 1, 3))
+
+let combinedMid: { a: number, b: string, c: boolean } =
+>combinedMid : Symbol(combinedMid, Decl(objectSpread.ts, 19, 3))
+>a : Symbol(a, Decl(objectSpread.ts, 19, 18))
+>b : Symbol(b, Decl(objectSpread.ts, 19, 29))
+>c : Symbol(c, Decl(objectSpread.ts, 19, 40))
+
+    { ...o, b: 'ok', ...o2 }
+>o : Symbol(o, Decl(objectSpread.ts, 0, 3))
+>b : Symbol(b, Decl(objectSpread.ts, 20, 11))
+>o2 : Symbol(o2, Decl(objectSpread.ts, 1, 3))
+
+let combinedAfter: { a: number, b: string, c: boolean } =
+>combinedAfter : Symbol(combinedAfter, Decl(objectSpread.ts, 21, 3))
+>a : Symbol(a, Decl(objectSpread.ts, 21, 20))
+>b : Symbol(b, Decl(objectSpread.ts, 21, 31))
+>c : Symbol(c, Decl(objectSpread.ts, 21, 42))
+
+    { ...o, ...o2, b: 'ok' }
+>o : Symbol(o, Decl(objectSpread.ts, 0, 3))
+>o2 : Symbol(o2, Decl(objectSpread.ts, 1, 3))
+>b : Symbol(b, Decl(objectSpread.ts, 22, 18))
+
+let combinedNested: { a: number, b: boolean, c: string, d: string } =
+>combinedNested : Symbol(combinedNested, Decl(objectSpread.ts, 23, 3))
+>a : Symbol(a, Decl(objectSpread.ts, 23, 21))
+>b : Symbol(b, Decl(objectSpread.ts, 23, 32))
+>c : Symbol(c, Decl(objectSpread.ts, 23, 44))
+>d : Symbol(d, Decl(objectSpread.ts, 23, 55))
+
+    { ...{ a: 4, ...{ b: false, c: 'overriden' } }, d: 'actually new', ...{ a: 5, d: 'maybe new' } }
+>a : Symbol(a, Decl(objectSpread.ts, 24, 10))
+>b : Symbol(b, Decl(objectSpread.ts, 24, 21))
+>c : Symbol(c, Decl(objectSpread.ts, 24, 31))
+>d : Symbol(d, Decl(objectSpread.ts, 24, 51))
+>a : Symbol(a, Decl(objectSpread.ts, 24, 75))
+>d : Symbol(d, Decl(objectSpread.ts, 24, 81))
+
+let combinedNestedChangeType: { a: number, b: boolean, c: number } =
+>combinedNestedChangeType : Symbol(combinedNestedChangeType, Decl(objectSpread.ts, 25, 3))
+>a : Symbol(a, Decl(objectSpread.ts, 25, 31))
+>b : Symbol(b, Decl(objectSpread.ts, 25, 42))
+>c : Symbol(c, Decl(objectSpread.ts, 25, 54))
+
+    { ...{ a: 1, ...{ b: false, c: 'overriden' } }, c: -1 }
+>a : Symbol(a, Decl(objectSpread.ts, 26, 10))
+>b : Symbol(b, Decl(objectSpread.ts, 26, 21))
+>c : Symbol(c, Decl(objectSpread.ts, 26, 31))
+>c : Symbol(c, Decl(objectSpread.ts, 26, 51))
+
+let propertyNested: { a: { a: number, b: string } } =
+>propertyNested : Symbol(propertyNested, Decl(objectSpread.ts, 27, 3))
+>a : Symbol(a, Decl(objectSpread.ts, 27, 21))
+>a : Symbol(a, Decl(objectSpread.ts, 27, 26))
+>b : Symbol(b, Decl(objectSpread.ts, 27, 37))
+
+    { a: { ... o } }
+>a : Symbol(a, Decl(objectSpread.ts, 28, 5))
+>o : Symbol(o, Decl(objectSpread.ts, 0, 3))
+
+// accessors don't copy the descriptor
+// (which means that readonly getters become read/write properties)
+let op = { get a () { return 6 } };
+>op : Symbol(op, Decl(objectSpread.ts, 31, 3))
+>a : Symbol(a, Decl(objectSpread.ts, 31, 10))
+
+let getter: { a: number, c: number } =
+>getter : Symbol(getter, Decl(objectSpread.ts, 32, 3))
+>a : Symbol(a, Decl(objectSpread.ts, 32, 13))
+>c : Symbol(c, Decl(objectSpread.ts, 32, 24))
+
+    { ...op, c: 7 }
+>op : Symbol(op, Decl(objectSpread.ts, 31, 3))
+>c : Symbol(c, Decl(objectSpread.ts, 33, 12))
+
+getter.a = 12;
+>getter.a : Symbol(a, Decl(objectSpread.ts, 32, 13))
+>getter : Symbol(getter, Decl(objectSpread.ts, 32, 3))
+>a : Symbol(a, Decl(objectSpread.ts, 32, 13))
+
+// null, undefined, object and functions result in { }
+let spreadNull = { ...null };
+>spreadNull : Symbol(spreadNull, Decl(objectSpread.ts, 37, 3))
+
+let spreadUndefined = { ...undefined };
+>spreadUndefined : Symbol(spreadUndefined, Decl(objectSpread.ts, 38, 3))
+>undefined : Symbol(undefined)
+
+let spreadNonPrimitive = { ...<object>{}};
+>spreadNonPrimitive : Symbol(spreadNonPrimitive, Decl(objectSpread.ts, 39, 3))
+
+let spreadFunc = { ...(function () { }) };
+>spreadFunc : Symbol(spreadFunc, Decl(objectSpread.ts, 40, 3))
+
+// any results in any
+let anything: any;
+>anything : Symbol(anything, Decl(objectSpread.ts, 43, 3))
+
+let spreadAny = { ...anything };
+>spreadAny : Symbol(spreadAny, Decl(objectSpread.ts, 44, 3))
+>anything : Symbol(anything, Decl(objectSpread.ts, 43, 3))
+
+// methods are not enumerable
+class C { p = 1; m() { } }
+>C : Symbol(C, Decl(objectSpread.ts, 44, 32))
+>p : Symbol(C.p, Decl(objectSpread.ts, 47, 9))
+>m : Symbol(C.m, Decl(objectSpread.ts, 47, 16))
+
+let c: C = new C()
+>c : Symbol(c, Decl(objectSpread.ts, 48, 3))
+>C : Symbol(C, Decl(objectSpread.ts, 44, 32))
+>C : Symbol(C, Decl(objectSpread.ts, 44, 32))
+
+let spreadC: { p: number } = { ...c }
+>spreadC : Symbol(spreadC, Decl(objectSpread.ts, 49, 3))
+>p : Symbol(p, Decl(objectSpread.ts, 49, 14))
+>c : Symbol(c, Decl(objectSpread.ts, 48, 3))
+
+// own methods are enumerable
+let cplus: { p: number, plus(): void } = { ...c, plus() { return this.p + 1; } };
+>cplus : Symbol(cplus, Decl(objectSpread.ts, 52, 3))
+>p : Symbol(p, Decl(objectSpread.ts, 52, 12))
+>plus : Symbol(plus, Decl(objectSpread.ts, 52, 23))
+>c : Symbol(c, Decl(objectSpread.ts, 48, 3))
+>plus : Symbol(plus, Decl(objectSpread.ts, 52, 48))
+
+cplus.plus();
+>cplus.plus : Symbol(plus, Decl(objectSpread.ts, 52, 23))
+>cplus : Symbol(cplus, Decl(objectSpread.ts, 52, 3))
+>plus : Symbol(plus, Decl(objectSpread.ts, 52, 23))
+
+// new field's type conflicting with existing field is OK
+let changeTypeAfter: { a: string, b: string } =
+>changeTypeAfter : Symbol(changeTypeAfter, Decl(objectSpread.ts, 56, 3))
+>a : Symbol(a, Decl(objectSpread.ts, 56, 22))
+>b : Symbol(b, Decl(objectSpread.ts, 56, 33))
+
+    { ...o, a: 'wrong type?' }
+>o : Symbol(o, Decl(objectSpread.ts, 0, 3))
+>a : Symbol(a, Decl(objectSpread.ts, 57, 11))
+
+let changeTypeBefore: { a: number, b: string } =
+>changeTypeBefore : Symbol(changeTypeBefore, Decl(objectSpread.ts, 58, 3))
+>a : Symbol(a, Decl(objectSpread.ts, 58, 23))
+>b : Symbol(b, Decl(objectSpread.ts, 58, 34))
+
+    { a: 'wrong type?', ...o };
+>a : Symbol(a, Decl(objectSpread.ts, 59, 5))
+>o : Symbol(o, Decl(objectSpread.ts, 0, 3))
+
+let changeTypeBoth: { a: string, b: number } =
+>changeTypeBoth : Symbol(changeTypeBoth, Decl(objectSpread.ts, 60, 3))
+>a : Symbol(a, Decl(objectSpread.ts, 60, 21))
+>b : Symbol(b, Decl(objectSpread.ts, 60, 32))
+
+    { ...o, ...swap };
+>o : Symbol(o, Decl(objectSpread.ts, 0, 3))
+>swap : Symbol(swap, Decl(objectSpread.ts, 2, 3))
+
+// optional
+let definiteBoolean: { sn: boolean };
+>definiteBoolean : Symbol(definiteBoolean, Decl(objectSpread.ts, 64, 3))
+>sn : Symbol(sn, Decl(objectSpread.ts, 64, 22))
+
+let definiteString: { sn: string };
+>definiteString : Symbol(definiteString, Decl(objectSpread.ts, 65, 3))
+>sn : Symbol(sn, Decl(objectSpread.ts, 65, 21))
+
+let optionalString: { sn?: string };
+>optionalString : Symbol(optionalString, Decl(objectSpread.ts, 66, 3))
+>sn : Symbol(sn, Decl(objectSpread.ts, 66, 21))
+
+let optionalNumber: { sn?: number };
+>optionalNumber : Symbol(optionalNumber, Decl(objectSpread.ts, 67, 3))
+>sn : Symbol(sn, Decl(objectSpread.ts, 67, 21))
+
+let optionalUnionStops: { sn: string | number | boolean } = { ...definiteBoolean, ...definiteString, ...optionalNumber };
+>optionalUnionStops : Symbol(optionalUnionStops, Decl(objectSpread.ts, 68, 3))
+>sn : Symbol(sn, Decl(objectSpread.ts, 68, 25))
+>definiteBoolean : Symbol(definiteBoolean, Decl(objectSpread.ts, 64, 3))
+>definiteString : Symbol(definiteString, Decl(objectSpread.ts, 65, 3))
+>optionalNumber : Symbol(optionalNumber, Decl(objectSpread.ts, 67, 3))
+
+let optionalUnionDuplicates: { sn: string | number } = { ...definiteBoolean, ...definiteString, ...optionalString, ...optionalNumber };
+>optionalUnionDuplicates : Symbol(optionalUnionDuplicates, Decl(objectSpread.ts, 69, 3))
+>sn : Symbol(sn, Decl(objectSpread.ts, 69, 30))
+>definiteBoolean : Symbol(definiteBoolean, Decl(objectSpread.ts, 64, 3))
+>definiteString : Symbol(definiteString, Decl(objectSpread.ts, 65, 3))
+>optionalString : Symbol(optionalString, Decl(objectSpread.ts, 66, 3))
+>optionalNumber : Symbol(optionalNumber, Decl(objectSpread.ts, 67, 3))
+
+let allOptional: { sn?: string | number } = { ...optionalString, ...optionalNumber };
+>allOptional : Symbol(allOptional, Decl(objectSpread.ts, 70, 3))
+>sn : Symbol(sn, Decl(objectSpread.ts, 70, 18))
+>optionalString : Symbol(optionalString, Decl(objectSpread.ts, 66, 3))
+>optionalNumber : Symbol(optionalNumber, Decl(objectSpread.ts, 67, 3))
+
+// computed property
+let computedFirst: { a: number, b: string, "before everything": number } =
+>computedFirst : Symbol(computedFirst, Decl(objectSpread.ts, 73, 3))
+>a : Symbol(a, Decl(objectSpread.ts, 73, 20))
+>b : Symbol(b, Decl(objectSpread.ts, 73, 31))
+
+    { ['before everything']: 12, ...o, b: 'yes' }
+>'before everything' : Symbol(['before everything'], Decl(objectSpread.ts, 74, 5))
+>o : Symbol(o, Decl(objectSpread.ts, 0, 3))
+>b : Symbol(b, Decl(objectSpread.ts, 74, 38))
+
+let computedMiddle: { a: number, b: string, c: boolean, "in the middle": number } =
+>computedMiddle : Symbol(computedMiddle, Decl(objectSpread.ts, 75, 3))
+>a : Symbol(a, Decl(objectSpread.ts, 75, 21))
+>b : Symbol(b, Decl(objectSpread.ts, 75, 32))
+>c : Symbol(c, Decl(objectSpread.ts, 75, 43))
+
+    { ...o, ['in the middle']: 13, b: 'maybe?', ...o2 }
+>o : Symbol(o, Decl(objectSpread.ts, 0, 3))
+>'in the middle' : Symbol(['in the middle'], Decl(objectSpread.ts, 76, 11))
+>b : Symbol(b, Decl(objectSpread.ts, 76, 34))
+>o2 : Symbol(o2, Decl(objectSpread.ts, 1, 3))
+
+let computedAfter: { a: number, b: string, "at the end": number } =
+>computedAfter : Symbol(computedAfter, Decl(objectSpread.ts, 77, 3))
+>a : Symbol(a, Decl(objectSpread.ts, 77, 20))
+>b : Symbol(b, Decl(objectSpread.ts, 77, 31))
+
+    { ...o, b: 'yeah', ['at the end']: 14 }
+>o : Symbol(o, Decl(objectSpread.ts, 0, 3))
+>b : Symbol(b, Decl(objectSpread.ts, 78, 11))
+>'at the end' : Symbol(['at the end'], Decl(objectSpread.ts, 78, 22))
+
+// shortcut syntax
+let a = 12;
+>a : Symbol(a, Decl(objectSpread.ts, 80, 3))
+
+let shortCutted: { a: number, b: string } = { ...o, a }
+>shortCutted : Symbol(shortCutted, Decl(objectSpread.ts, 81, 3))
+>a : Symbol(a, Decl(objectSpread.ts, 81, 18))
+>b : Symbol(b, Decl(objectSpread.ts, 81, 29))
+>o : Symbol(o, Decl(objectSpread.ts, 0, 3))
+>a : Symbol(a, Decl(objectSpread.ts, 81, 51))
+
+// generics
+function f<T, U>(t: T, u: U): spread(spread(T, U), { id: string }) {
+>f : Symbol(f, Decl(objectSpread.ts, 81, 55))
+>T : Symbol(T, Decl(objectSpread.ts, 84, 11))
+>U : Symbol(U, Decl(objectSpread.ts, 84, 13))
+>t : Symbol(t, Decl(objectSpread.ts, 84, 17))
+>T : Symbol(T, Decl(objectSpread.ts, 84, 11))
+>u : Symbol(u, Decl(objectSpread.ts, 84, 22))
+>U : Symbol(U, Decl(objectSpread.ts, 84, 13))
+>T : Symbol(T, Decl(objectSpread.ts, 84, 11))
+>U : Symbol(U, Decl(objectSpread.ts, 84, 13))
+>id : Symbol(id, Decl(objectSpread.ts, 84, 52))
+
+    return { ...t, ...u, id: 'id' };
+>t : Symbol(t, Decl(objectSpread.ts, 84, 17))
+>u : Symbol(u, Decl(objectSpread.ts, 84, 22))
+>id : Symbol(id, Decl(objectSpread.ts, 85, 24))
+}
+
+let exclusive: { id: string, a: number, b: string, c: string, d: boolean } =
+>exclusive : Symbol(exclusive, Decl(objectSpread.ts, 88, 3))
+>id : Symbol(id, Decl(objectSpread.ts, 88, 16))
+>a : Symbol(a, Decl(objectSpread.ts, 88, 28))
+>b : Symbol(b, Decl(objectSpread.ts, 88, 39))
+>c : Symbol(c, Decl(objectSpread.ts, 88, 50))
+>d : Symbol(d, Decl(objectSpread.ts, 88, 61))
+
+    f({ a: 1, b: 'yes' }, { c: 'no', d: false })
+>f : Symbol(f, Decl(objectSpread.ts, 81, 55))
+>a : Symbol(a, Decl(objectSpread.ts, 89, 7))
+>b : Symbol(b, Decl(objectSpread.ts, 89, 13))
+>c : Symbol(c, Decl(objectSpread.ts, 89, 27))
+>d : Symbol(d, Decl(objectSpread.ts, 89, 36))
+
+let overlap: { id: string, a: number, b: string } =
+>overlap : Symbol(overlap, Decl(objectSpread.ts, 90, 3))
+>id : Symbol(id, Decl(objectSpread.ts, 90, 14))
+>a : Symbol(a, Decl(objectSpread.ts, 90, 26))
+>b : Symbol(b, Decl(objectSpread.ts, 90, 37))
+
+    f({ a: 1 }, { a: 2, b: 'extra' })
+>f : Symbol(f, Decl(objectSpread.ts, 81, 55))
+>a : Symbol(a, Decl(objectSpread.ts, 91, 7))
+>a : Symbol(a, Decl(objectSpread.ts, 91, 17))
+>b : Symbol(b, Decl(objectSpread.ts, 91, 23))
+
+let overlapConflict: { id:string, a: string } =
+>overlapConflict : Symbol(overlapConflict, Decl(objectSpread.ts, 92, 3))
+>id : Symbol(id, Decl(objectSpread.ts, 92, 22))
+>a : Symbol(a, Decl(objectSpread.ts, 92, 33))
+
+    f({ a: 1 }, { a: 'mismatch' })
+>f : Symbol(f, Decl(objectSpread.ts, 81, 55))
+>a : Symbol(a, Decl(objectSpread.ts, 93, 7))
+>a : Symbol(a, Decl(objectSpread.ts, 93, 17))
+
+let overwriteId: { id: string, a: number, c: number, d: string } =
+>overwriteId : Symbol(overwriteId, Decl(objectSpread.ts, 94, 3))
+>id : Symbol(id, Decl(objectSpread.ts, 94, 18))
+>a : Symbol(a, Decl(objectSpread.ts, 94, 30))
+>c : Symbol(c, Decl(objectSpread.ts, 94, 41))
+>d : Symbol(d, Decl(objectSpread.ts, 94, 52))
+
+    f({ a: 1, id: true }, { c: 1, d: 'no' })
+>f : Symbol(f, Decl(objectSpread.ts, 81, 55))
+>a : Symbol(a, Decl(objectSpread.ts, 95, 7))
+>id : Symbol(id, Decl(objectSpread.ts, 95, 13))
+>c : Symbol(c, Decl(objectSpread.ts, 95, 27))
+>d : Symbol(d, Decl(objectSpread.ts, 95, 33))
+
+class D { m() { }; q = 2; }
+>D : Symbol(D, Decl(objectSpread.ts, 95, 44))
+>m : Symbol(D.m, Decl(objectSpread.ts, 97, 9))
+>q : Symbol(D.q, Decl(objectSpread.ts, 97, 18))
+
+let classesAreWrong: spread(spread({ id: string }, C), D) =
+>classesAreWrong : Symbol(classesAreWrong, Decl(objectSpread.ts, 98, 3))
+>id : Symbol(id, Decl(objectSpread.ts, 98, 36))
+>C : Symbol(C, Decl(objectSpread.ts, 44, 32))
+>D : Symbol(D, Decl(objectSpread.ts, 95, 44))
+
+    f(new C(), new D())
+>f : Symbol(f, Decl(objectSpread.ts, 81, 55))
+>C : Symbol(C, Decl(objectSpread.ts, 44, 32))
+>D : Symbol(D, Decl(objectSpread.ts, 95, 44))
+