=== tests/cases/compiler/declFileFunctions_0.ts ===

/** This comment should appear for foo*/
export function foo() {
>foo : () => void
}
/** This is comment for function signature*/
export function fooWithParameters(/** this is comment about a*/a: string,
>fooWithParameters : (a: string, b: number) => void
>a : string

    /** this is comment for b*/
    b: number) {
>b : number

    var d = a;
>d : string
>a : string
}
export function fooWithRestParameters(a: string, ...rests: string[]) {
>fooWithRestParameters : (a: string, ...rests: string[]) => string
>a : string
>rests : string[]

    return a + rests.join("");
>a + rests.join("") : string
>a : string
>rests.join("") : string
>rests.join : (this: string[], separator?: string) => string
>rests : string[]
<<<<<<< HEAD
>join : (this: string[], separator?: string) => string
>"" : string
=======
>join : (separator?: string) => string
>"" : ""
>>>>>>> 02334d85
}

export function fooWithOverloads(a: string): string;
>fooWithOverloads : { (a: string): string; (a: number): number; }
>a : string

export function fooWithOverloads(a: number): number;
>fooWithOverloads : { (a: string): string; (a: number): number; }
>a : number

export function fooWithOverloads(a: any): any {
>fooWithOverloads : { (a: string): string; (a: number): number; }
>a : any

    return a;
>a : any
}

export function fooWithSingleOverload(a: string): string;
>fooWithSingleOverload : (a: string) => string
>a : string

export function fooWithSingleOverload(a: any) {
>fooWithSingleOverload : (a: string) => string
>a : any

    return a;
>a : any
}

export function fooWithTypePredicate(a: any): a is number {
>fooWithTypePredicate : (a: any) => a is number
>a : any
>a : any

    return true;
>true : true
}
export function fooWithTypePredicateAndMulitpleParams(a: any, b: any, c: any): a is number {
>fooWithTypePredicateAndMulitpleParams : (a: any, b: any, c: any) => a is number
>a : any
>b : any
>c : any
>a : any

    return true;
>true : true
}
export function fooWithTypeTypePredicateAndGeneric<T>(a: any): a is T {
>fooWithTypeTypePredicateAndGeneric : <T>(a: any) => a is T
>T : T
>a : any
>a : any
>T : T

    return true;
>true : true
}
export function fooWithTypeTypePredicateAndRestParam(a: any, ...rest): a is number {
>fooWithTypeTypePredicateAndRestParam : (a: any, ...rest: any[]) => a is number
>a : any
>rest : any[]
>a : any

    return true;
>true : true
}

/** This comment should appear for nonExportedFoo*/
function nonExportedFoo() {
>nonExportedFoo : () => void
}
/** This is comment for function signature*/
function nonExportedFooWithParameters(/** this is comment about a*/a: string,
>nonExportedFooWithParameters : (a: string, b: number) => void
>a : string

    /** this is comment for b*/
    b: number) {
>b : number

    var d = a;
>d : string
>a : string
}
function nonExportedFooWithRestParameters(a: string, ...rests: string[]) {
>nonExportedFooWithRestParameters : (a: string, ...rests: string[]) => string
>a : string
>rests : string[]

    return a + rests.join("");
>a + rests.join("") : string
>a : string
>rests.join("") : string
>rests.join : (this: string[], separator?: string) => string
>rests : string[]
<<<<<<< HEAD
>join : (this: string[], separator?: string) => string
>"" : string
=======
>join : (separator?: string) => string
>"" : ""
>>>>>>> 02334d85
}

function nonExportedFooWithOverloads(a: string): string;
>nonExportedFooWithOverloads : { (a: string): string; (a: number): number; }
>a : string

function nonExportedFooWithOverloads(a: number): number;
>nonExportedFooWithOverloads : { (a: string): string; (a: number): number; }
>a : number

function nonExportedFooWithOverloads(a: any): any {
>nonExportedFooWithOverloads : { (a: string): string; (a: number): number; }
>a : any

    return a;
>a : any
}

=== tests/cases/compiler/declFileFunctions_1.ts ===
/** This comment should appear for foo*/
function globalfoo() {
>globalfoo : () => void
}
/** This is comment for function signature*/
function globalfooWithParameters(/** this is comment about a*/a: string,
>globalfooWithParameters : (a: string, b: number) => void
>a : string

    /** this is comment for b*/
    b: number) {
>b : number

    var d = a;
>d : string
>a : string
}
function globalfooWithRestParameters(a: string, ...rests: string[]) {
>globalfooWithRestParameters : (a: string, ...rests: string[]) => string
>a : string
>rests : string[]

    return a + rests.join("");
>a + rests.join("") : string
>a : string
>rests.join("") : string
>rests.join : (this: string[], separator?: string) => string
>rests : string[]
<<<<<<< HEAD
>join : (this: string[], separator?: string) => string
>"" : string
=======
>join : (separator?: string) => string
>"" : ""
>>>>>>> 02334d85
}
function globalfooWithOverloads(a: string): string;
>globalfooWithOverloads : { (a: string): string; (a: number): number; }
>a : string

function globalfooWithOverloads(a: number): number;
>globalfooWithOverloads : { (a: string): string; (a: number): number; }
>a : number

function globalfooWithOverloads(a: any): any {
>globalfooWithOverloads : { (a: string): string; (a: number): number; }
>a : any

    return a;
>a : any
}
<|MERGE_RESOLUTION|>--- conflicted
+++ resolved
@@ -1,210 +1,195 @@
-=== tests/cases/compiler/declFileFunctions_0.ts ===
-
-/** This comment should appear for foo*/
-export function foo() {
->foo : () => void
-}
-/** This is comment for function signature*/
-export function fooWithParameters(/** this is comment about a*/a: string,
->fooWithParameters : (a: string, b: number) => void
->a : string
-
-    /** this is comment for b*/
-    b: number) {
->b : number
-
-    var d = a;
->d : string
->a : string
-}
-export function fooWithRestParameters(a: string, ...rests: string[]) {
->fooWithRestParameters : (a: string, ...rests: string[]) => string
->a : string
->rests : string[]
-
-    return a + rests.join("");
->a + rests.join("") : string
->a : string
->rests.join("") : string
->rests.join : (this: string[], separator?: string) => string
->rests : string[]
-<<<<<<< HEAD
->join : (this: string[], separator?: string) => string
->"" : string
-=======
->join : (separator?: string) => string
->"" : ""
->>>>>>> 02334d85
-}
-
-export function fooWithOverloads(a: string): string;
->fooWithOverloads : { (a: string): string; (a: number): number; }
->a : string
-
-export function fooWithOverloads(a: number): number;
->fooWithOverloads : { (a: string): string; (a: number): number; }
->a : number
-
-export function fooWithOverloads(a: any): any {
->fooWithOverloads : { (a: string): string; (a: number): number; }
->a : any
-
-    return a;
->a : any
-}
-
-export function fooWithSingleOverload(a: string): string;
->fooWithSingleOverload : (a: string) => string
->a : string
-
-export function fooWithSingleOverload(a: any) {
->fooWithSingleOverload : (a: string) => string
->a : any
-
-    return a;
->a : any
-}
-
-export function fooWithTypePredicate(a: any): a is number {
->fooWithTypePredicate : (a: any) => a is number
->a : any
->a : any
-
-    return true;
->true : true
-}
-export function fooWithTypePredicateAndMulitpleParams(a: any, b: any, c: any): a is number {
->fooWithTypePredicateAndMulitpleParams : (a: any, b: any, c: any) => a is number
->a : any
->b : any
->c : any
->a : any
-
-    return true;
->true : true
-}
-export function fooWithTypeTypePredicateAndGeneric<T>(a: any): a is T {
->fooWithTypeTypePredicateAndGeneric : <T>(a: any) => a is T
->T : T
->a : any
->a : any
->T : T
-
-    return true;
->true : true
-}
-export function fooWithTypeTypePredicateAndRestParam(a: any, ...rest): a is number {
->fooWithTypeTypePredicateAndRestParam : (a: any, ...rest: any[]) => a is number
->a : any
->rest : any[]
->a : any
-
-    return true;
->true : true
-}
-
-/** This comment should appear for nonExportedFoo*/
-function nonExportedFoo() {
->nonExportedFoo : () => void
-}
-/** This is comment for function signature*/
-function nonExportedFooWithParameters(/** this is comment about a*/a: string,
->nonExportedFooWithParameters : (a: string, b: number) => void
->a : string
-
-    /** this is comment for b*/
-    b: number) {
->b : number
-
-    var d = a;
->d : string
->a : string
-}
-function nonExportedFooWithRestParameters(a: string, ...rests: string[]) {
->nonExportedFooWithRestParameters : (a: string, ...rests: string[]) => string
->a : string
->rests : string[]
-
-    return a + rests.join("");
->a + rests.join("") : string
->a : string
->rests.join("") : string
->rests.join : (this: string[], separator?: string) => string
->rests : string[]
-<<<<<<< HEAD
->join : (this: string[], separator?: string) => string
->"" : string
-=======
->join : (separator?: string) => string
->"" : ""
->>>>>>> 02334d85
-}
-
-function nonExportedFooWithOverloads(a: string): string;
->nonExportedFooWithOverloads : { (a: string): string; (a: number): number; }
->a : string
-
-function nonExportedFooWithOverloads(a: number): number;
->nonExportedFooWithOverloads : { (a: string): string; (a: number): number; }
->a : number
-
-function nonExportedFooWithOverloads(a: any): any {
->nonExportedFooWithOverloads : { (a: string): string; (a: number): number; }
->a : any
-
-    return a;
->a : any
-}
-
-=== tests/cases/compiler/declFileFunctions_1.ts ===
-/** This comment should appear for foo*/
-function globalfoo() {
->globalfoo : () => void
-}
-/** This is comment for function signature*/
-function globalfooWithParameters(/** this is comment about a*/a: string,
->globalfooWithParameters : (a: string, b: number) => void
->a : string
-
-    /** this is comment for b*/
-    b: number) {
->b : number
-
-    var d = a;
->d : string
->a : string
-}
-function globalfooWithRestParameters(a: string, ...rests: string[]) {
->globalfooWithRestParameters : (a: string, ...rests: string[]) => string
->a : string
->rests : string[]
-
-    return a + rests.join("");
->a + rests.join("") : string
->a : string
->rests.join("") : string
->rests.join : (this: string[], separator?: string) => string
->rests : string[]
-<<<<<<< HEAD
->join : (this: string[], separator?: string) => string
->"" : string
-=======
->join : (separator?: string) => string
->"" : ""
->>>>>>> 02334d85
-}
-function globalfooWithOverloads(a: string): string;
->globalfooWithOverloads : { (a: string): string; (a: number): number; }
->a : string
-
-function globalfooWithOverloads(a: number): number;
->globalfooWithOverloads : { (a: string): string; (a: number): number; }
->a : number
-
-function globalfooWithOverloads(a: any): any {
->globalfooWithOverloads : { (a: string): string; (a: number): number; }
->a : any
-
-    return a;
->a : any
-}
+=== tests/cases/compiler/declFileFunctions_0.ts ===
+
+/** This comment should appear for foo*/
+export function foo() {
+>foo : () => void
+}
+/** This is comment for function signature*/
+export function fooWithParameters(/** this is comment about a*/a: string,
+>fooWithParameters : (a: string, b: number) => void
+>a : string
+
+    /** this is comment for b*/
+    b: number) {
+>b : number
+
+    var d = a;
+>d : string
+>a : string
+}
+export function fooWithRestParameters(a: string, ...rests: string[]) {
+>fooWithRestParameters : (a: string, ...rests: string[]) => string
+>a : string
+>rests : string[]
+
+    return a + rests.join("");
+>a + rests.join("") : string
+>a : string
+>rests.join("") : string
+>rests.join : (this: string[], separator?: string) => string
+>rests : string[]
+>join : (this: string[], separator?: string) => string
+>"" : ""
+}
+
+export function fooWithOverloads(a: string): string;
+>fooWithOverloads : { (a: string): string; (a: number): number; }
+>a : string
+
+export function fooWithOverloads(a: number): number;
+>fooWithOverloads : { (a: string): string; (a: number): number; }
+>a : number
+
+export function fooWithOverloads(a: any): any {
+>fooWithOverloads : { (a: string): string; (a: number): number; }
+>a : any
+
+    return a;
+>a : any
+}
+
+export function fooWithSingleOverload(a: string): string;
+>fooWithSingleOverload : (a: string) => string
+>a : string
+
+export function fooWithSingleOverload(a: any) {
+>fooWithSingleOverload : (a: string) => string
+>a : any
+
+    return a;
+>a : any
+}
+
+export function fooWithTypePredicate(a: any): a is number {
+>fooWithTypePredicate : (a: any) => a is number
+>a : any
+>a : any
+
+    return true;
+>true : true
+}
+export function fooWithTypePredicateAndMulitpleParams(a: any, b: any, c: any): a is number {
+>fooWithTypePredicateAndMulitpleParams : (a: any, b: any, c: any) => a is number
+>a : any
+>b : any
+>c : any
+>a : any
+
+    return true;
+>true : true
+}
+export function fooWithTypeTypePredicateAndGeneric<T>(a: any): a is T {
+>fooWithTypeTypePredicateAndGeneric : <T>(a: any) => a is T
+>T : T
+>a : any
+>a : any
+>T : T
+
+    return true;
+>true : true
+}
+export function fooWithTypeTypePredicateAndRestParam(a: any, ...rest): a is number {
+>fooWithTypeTypePredicateAndRestParam : (a: any, ...rest: any[]) => a is number
+>a : any
+>rest : any[]
+>a : any
+
+    return true;
+>true : true
+}
+
+/** This comment should appear for nonExportedFoo*/
+function nonExportedFoo() {
+>nonExportedFoo : () => void
+}
+/** This is comment for function signature*/
+function nonExportedFooWithParameters(/** this is comment about a*/a: string,
+>nonExportedFooWithParameters : (a: string, b: number) => void
+>a : string
+
+    /** this is comment for b*/
+    b: number) {
+>b : number
+
+    var d = a;
+>d : string
+>a : string
+}
+function nonExportedFooWithRestParameters(a: string, ...rests: string[]) {
+>nonExportedFooWithRestParameters : (a: string, ...rests: string[]) => string
+>a : string
+>rests : string[]
+
+    return a + rests.join("");
+>a + rests.join("") : string
+>a : string
+>rests.join("") : string
+>rests.join : (this: string[], separator?: string) => string
+>rests : string[]
+>join : (this: string[], separator?: string) => string
+>"" : ""
+}
+
+function nonExportedFooWithOverloads(a: string): string;
+>nonExportedFooWithOverloads : { (a: string): string; (a: number): number; }
+>a : string
+
+function nonExportedFooWithOverloads(a: number): number;
+>nonExportedFooWithOverloads : { (a: string): string; (a: number): number; }
+>a : number
+
+function nonExportedFooWithOverloads(a: any): any {
+>nonExportedFooWithOverloads : { (a: string): string; (a: number): number; }
+>a : any
+
+    return a;
+>a : any
+}
+
+=== tests/cases/compiler/declFileFunctions_1.ts ===
+/** This comment should appear for foo*/
+function globalfoo() {
+>globalfoo : () => void
+}
+/** This is comment for function signature*/
+function globalfooWithParameters(/** this is comment about a*/a: string,
+>globalfooWithParameters : (a: string, b: number) => void
+>a : string
+
+    /** this is comment for b*/
+    b: number) {
+>b : number
+
+    var d = a;
+>d : string
+>a : string
+}
+function globalfooWithRestParameters(a: string, ...rests: string[]) {
+>globalfooWithRestParameters : (a: string, ...rests: string[]) => string
+>a : string
+>rests : string[]
+
+    return a + rests.join("");
+>a + rests.join("") : string
+>a : string
+>rests.join("") : string
+>rests.join : (this: string[], separator?: string) => string
+>rests : string[]
+>join : (this: string[], separator?: string) => string
+>"" : ""
+}
+function globalfooWithOverloads(a: string): string;
+>globalfooWithOverloads : { (a: string): string; (a: number): number; }
+>a : string
+
+function globalfooWithOverloads(a: number): number;
+>globalfooWithOverloads : { (a: string): string; (a: number): number; }
+>a : number
+
+function globalfooWithOverloads(a: any): any {
+>globalfooWithOverloads : { (a: string): string; (a: number): number; }
+>a : any
+
+    return a;
+>a : any
+}