tests/cases/compiler/scopeTests.ts(2,7): error TS2416: Class 'D' incorrectly extends base class 'C':
  Private property 'v' cannot be reimplemented.


==== tests/cases/compiler/scopeTests.ts (1 errors) ====
    class C { private v; public p; static s; }
    class D extends C {
          ~
<<<<<<< HEAD
!!! Class 'D' incorrectly extends base class 'C':
!!!   Property 'v' is private in type 'C' but not in type 'D'.
=======
!!! error TS2416: Class 'D' incorrectly extends base class 'C':
!!! error TS2416:   Private property 'v' cannot be reimplemented.
>>>>>>> d867cecf
      public v: number;
      public p: number
      constructor() {
       super()
       this.v = 1;
       this.p = 1;
       C.s = 1;
      }
    }<|MERGE_RESOLUTION|>--- conflicted
+++ resolved
@@ -1,24 +1,19 @@
-tests/cases/compiler/scopeTests.ts(2,7): error TS2416: Class 'D' incorrectly extends base class 'C':
-  Private property 'v' cannot be reimplemented.
-
-
-==== tests/cases/compiler/scopeTests.ts (1 errors) ====
-    class C { private v; public p; static s; }
-    class D extends C {
-          ~
-<<<<<<< HEAD
-!!! Class 'D' incorrectly extends base class 'C':
-!!!   Property 'v' is private in type 'C' but not in type 'D'.
-=======
-!!! error TS2416: Class 'D' incorrectly extends base class 'C':
-!!! error TS2416:   Private property 'v' cannot be reimplemented.
->>>>>>> d867cecf
-      public v: number;
-      public p: number
-      constructor() {
-       super()
-       this.v = 1;
-       this.p = 1;
-       C.s = 1;
-      }
+tests/cases/compiler/scopeTests.ts(2,7): error TS2416: Class 'D' incorrectly extends base class 'C':
+  Property 'v' is private in type 'C' but not in type 'D'.
+
+
+==== tests/cases/compiler/scopeTests.ts (1 errors) ====
+    class C { private v; public p; static s; }
+    class D extends C {
+          ~
+!!! error TS2416: Class 'D' incorrectly extends base class 'C':
+!!! error TS2416:   Property 'v' is private in type 'C' but not in type 'D'.
+      public v: number;
+      public p: number
+      constructor() {
+       super()
+       this.v = 1;
+       this.p = 1;
+       C.s = 1;
+      }
     }