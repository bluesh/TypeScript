tests/cases/compiler/privateInterfaceProperties.ts(4,7): error TS2421: Class 'c1' incorrectly implements interface 'i1':
  Private property 'name' cannot be reimplemented.


==== tests/cases/compiler/privateInterfaceProperties.ts (1 errors) ====
    interface i1 { name:string; }
     
    // should be an error 
    class c1 implements i1 { private name:string; }
          ~~
<<<<<<< HEAD
!!! Class 'c1' incorrectly implements interface 'i1':
!!!   Property 'name' is private in type 'c1' but not in type 'i1'.
=======
!!! error TS2421: Class 'c1' incorrectly implements interface 'i1':
!!! error TS2421:   Private property 'name' cannot be reimplemented.
>>>>>>> d867cecf
     
    // should be ok 
    class c2 implements i1 { public name:string; }
    
     <|MERGE_RESOLUTION|>--- conflicted
+++ resolved
@@ -1,22 +1,17 @@
-tests/cases/compiler/privateInterfaceProperties.ts(4,7): error TS2421: Class 'c1' incorrectly implements interface 'i1':
-  Private property 'name' cannot be reimplemented.
-
-
-==== tests/cases/compiler/privateInterfaceProperties.ts (1 errors) ====
-    interface i1 { name:string; }
-     
-    // should be an error 
-    class c1 implements i1 { private name:string; }
-          ~~
-<<<<<<< HEAD
-!!! Class 'c1' incorrectly implements interface 'i1':
-!!!   Property 'name' is private in type 'c1' but not in type 'i1'.
-=======
-!!! error TS2421: Class 'c1' incorrectly implements interface 'i1':
-!!! error TS2421:   Private property 'name' cannot be reimplemented.
->>>>>>> d867cecf
-     
-    // should be ok 
-    class c2 implements i1 { public name:string; }
-    
+tests/cases/compiler/privateInterfaceProperties.ts(4,7): error TS2421: Class 'c1' incorrectly implements interface 'i1':
+  Property 'name' is private in type 'c1' but not in type 'i1'.
+
+
+==== tests/cases/compiler/privateInterfaceProperties.ts (1 errors) ====
+    interface i1 { name:string; }
+     
+    // should be an error 
+    class c1 implements i1 { private name:string; }
+          ~~
+!!! error TS2421: Class 'c1' incorrectly implements interface 'i1':
+!!! error TS2421:   Property 'name' is private in type 'c1' but not in type 'i1'.
+     
+    // should be ok 
+    class c2 implements i1 { public name:string; }
+    
      