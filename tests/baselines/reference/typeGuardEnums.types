--- conflicted
+++ resolved
@@ -1,45 +1,40 @@
-=== tests/cases/conformance/expressions/typeGuards/typeGuardEnums.ts ===
-enum E {}
->E : E
-
-enum V {}
->V : V
-
-let x: number|string|E|V;
->x : number | string | E | V
->E : E
->V : V
-
-if (typeof x === "number") {
->typeof x === "number" : boolean
->typeof x : string
->x : number | string | E | V
->"number" : "number"
-
-    x; // number|E|V
->x : number | E | V
-}
-else {
-    x; // string
->x : string
-}
-
-if (typeof x !== "number") {
->typeof x !== "number" : boolean
->typeof x : string
-<<<<<<< HEAD
->x : number | string | E | V
->"number" : "number"
-=======
->x : number | string
->"number" : string
->>>>>>> cdf4cded
-
-    x; // string
->x : string
-}
-else {
-    x; // number|E|V
->x : number
-}
-
+=== tests/cases/conformance/expressions/typeGuards/typeGuardEnums.ts ===
+enum E {}
+>E : E
+
+enum V {}
+>V : V
+
+let x: number|string|E|V;
+>x : number | string | E | V
+>E : E
+>V : V
+
+if (typeof x === "number") {
+>typeof x === "number" : boolean
+>typeof x : string
+>x : number | string | E | V
+>"number" : "number"
+
+    x; // number|E|V
+>x : number | E | V
+}
+else {
+    x; // string
+>x : string
+}
+
+if (typeof x !== "number") {
+>typeof x !== "number" : boolean
+>typeof x : string
+>x : number | string
+>"number" : "number"
+
+    x; // string
+>x : string
+}
+else {
+    x; // number|E|V
+>x : number
+}
+