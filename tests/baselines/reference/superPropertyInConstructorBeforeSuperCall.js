//// [superPropertyInConstructorBeforeSuperCall.ts]
class B {
    constructor(x?: string) {}
    x(): string { return ""; }
}
class C1 extends B {
    constructor() {
        super.x();
        super();
    }
}
class C2 extends B {
    constructor() {
        super(super.x());
    }
}

//// [superPropertyInConstructorBeforeSuperCall.js]
var __extends = (this && this.__extends) || function (d, b) {
    for (var p in b) if (b.hasOwnProperty(p)) d[p] = b[p];
    function __() { this.constructor = d; }
    d.prototype = b === null ? Object.create(b) : (__.prototype = b.prototype, new __());
};
var B = (function () {
    function B(x) {
    }
    B.prototype.x = function () { return ""; };
    return B;
}());
var C1 = (function (_super) {
    __extends(C1, _super);
    function C1() {
        var _this;
        _super.prototype.x.call(_this);
        _this = _super.call(this) || this;
        return _this;
    }
    return C1;
}(B));
var C2 = (function (_super) {
    __extends(C2, _super);
    function C2() {
<<<<<<< HEAD
        return _super.call(this, _super.prototype.x.call(_this)) || this;
=======
        var _this = _super.call(this, _super.x.call(_this)) || this;
        return _this;
>>>>>>> e3925db2
    }
    return C2;
}(B));
<|MERGE_RESOLUTION|>--- conflicted
+++ resolved
@@ -1,4 +1,4 @@
-//// [superPropertyInConstructorBeforeSuperCall.ts]
+//// [superPropertyInConstructorBeforeSuperCall.ts]
 class B {
     constructor(x?: string) {}
     x(): string { return ""; }
@@ -13,39 +13,35 @@
     constructor() {
         super(super.x());
     }
-}
-
-//// [superPropertyInConstructorBeforeSuperCall.js]
-var __extends = (this && this.__extends) || function (d, b) {
-    for (var p in b) if (b.hasOwnProperty(p)) d[p] = b[p];
-    function __() { this.constructor = d; }
-    d.prototype = b === null ? Object.create(b) : (__.prototype = b.prototype, new __());
-};
-var B = (function () {
-    function B(x) {
-    }
-    B.prototype.x = function () { return ""; };
-    return B;
-}());
-var C1 = (function (_super) {
-    __extends(C1, _super);
-    function C1() {
-        var _this;
-        _super.prototype.x.call(_this);
-        _this = _super.call(this) || this;
-        return _this;
-    }
-    return C1;
-}(B));
-var C2 = (function (_super) {
-    __extends(C2, _super);
-    function C2() {
-<<<<<<< HEAD
-        return _super.call(this, _super.prototype.x.call(_this)) || this;
-=======
-        var _this = _super.call(this, _super.x.call(_this)) || this;
-        return _this;
->>>>>>> e3925db2
-    }
-    return C2;
-}(B));
+}
+
+//// [superPropertyInConstructorBeforeSuperCall.js]
+var __extends = (this && this.__extends) || function (d, b) {
+    for (var p in b) if (b.hasOwnProperty(p)) d[p] = b[p];
+    function __() { this.constructor = d; }
+    d.prototype = b === null ? Object.create(b) : (__.prototype = b.prototype, new __());
+};
+var B = (function () {
+    function B(x) {
+    }
+    B.prototype.x = function () { return ""; };
+    return B;
+}());
+var C1 = (function (_super) {
+    __extends(C1, _super);
+    function C1() {
+        var _this;
+        _super.prototype.x.call(_this);
+        _this = _super.call(this) || this;
+        return _this;
+    }
+    return C1;
+}(B));
+var C2 = (function (_super) {
+    __extends(C2, _super);
+    function C2() {
+        var _this = _super.call(this, _super.prototype.x.call(_this)) || this;
+        return _this;
+    }
+    return C2;
+}(B));