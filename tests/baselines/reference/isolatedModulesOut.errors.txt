error TS5053: Option 'out' cannot be specified with option 'isolatedModules'.
<<<<<<< HEAD
error TS6082: Only 'amd' and 'system' modules are supported alongside --out.
=======
tests/cases/compiler/file1.ts(2,1): error TS6131: Cannot compile modules using option 'out' unless the '--module' flag is 'amd' or 'system'.
>>>>>>> 1abc2a78
tests/cases/compiler/file2.ts(1,1): error TS1208: Cannot compile namespaces when the '--isolatedModules' flag is provided.


!!! error TS5053: Option 'out' cannot be specified with option 'isolatedModules'.
<<<<<<< HEAD
!!! error TS6082: Only 'amd' and 'system' modules are supported alongside --out.
==== tests/cases/compiler/file1.ts (0 errors) ====
=======
==== tests/cases/compiler/file1.ts (1 errors) ====
>>>>>>> 1abc2a78
    
    export var x;
    ~~~~~~~~~~~~~
!!! error TS6131: Cannot compile modules using option 'out' unless the '--module' flag is 'amd' or 'system'.
==== tests/cases/compiler/file2.ts (1 errors) ====
    var y;
    ~~~
!!! error TS1208: Cannot compile namespaces when the '--isolatedModules' flag is provided.<|MERGE_RESOLUTION|>--- conflicted
+++ resolved
@@ -1,24 +1,15 @@
-error TS5053: Option 'out' cannot be specified with option 'isolatedModules'.
-<<<<<<< HEAD
-error TS6082: Only 'amd' and 'system' modules are supported alongside --out.
-=======
-tests/cases/compiler/file1.ts(2,1): error TS6131: Cannot compile modules using option 'out' unless the '--module' flag is 'amd' or 'system'.
->>>>>>> 1abc2a78
-tests/cases/compiler/file2.ts(1,1): error TS1208: Cannot compile namespaces when the '--isolatedModules' flag is provided.
-
-
-!!! error TS5053: Option 'out' cannot be specified with option 'isolatedModules'.
-<<<<<<< HEAD
-!!! error TS6082: Only 'amd' and 'system' modules are supported alongside --out.
-==== tests/cases/compiler/file1.ts (0 errors) ====
-=======
-==== tests/cases/compiler/file1.ts (1 errors) ====
->>>>>>> 1abc2a78
-    
-    export var x;
-    ~~~~~~~~~~~~~
-!!! error TS6131: Cannot compile modules using option 'out' unless the '--module' flag is 'amd' or 'system'.
-==== tests/cases/compiler/file2.ts (1 errors) ====
-    var y;
-    ~~~
+error TS5053: Option 'out' cannot be specified with option 'isolatedModules'.
+tests/cases/compiler/file1.ts(2,1): error TS6131: Cannot compile modules using option 'out' unless the '--module' flag is 'amd' or 'system'.
+tests/cases/compiler/file2.ts(1,1): error TS1208: Cannot compile namespaces when the '--isolatedModules' flag is provided.
+
+
+!!! error TS5053: Option 'out' cannot be specified with option 'isolatedModules'.
+==== tests/cases/compiler/file1.ts (1 errors) ====
+    
+    export var x;
+    ~~~~~~~~~~~~~
+!!! error TS6131: Cannot compile modules using option 'out' unless the '--module' flag is 'amd' or 'system'.
+==== tests/cases/compiler/file2.ts (1 errors) ====
+    var y;
+    ~~~
 !!! error TS1208: Cannot compile namespaces when the '--isolatedModules' flag is provided.