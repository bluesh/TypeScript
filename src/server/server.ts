/// <reference types="node" />
/// <reference path="shared.ts" />
/// <reference path="session.ts" />

namespace ts.server {
    interface IOSessionOptions {
        host: ServerHost;
        cancellationToken: ServerCancellationToken;
        canUseEvents: boolean;
        installerEventPort: number;
        useSingleInferredProject: boolean;
        disableAutomaticTypingAcquisition: boolean;
        globalTypingsCacheLocation: string;
        logger: Logger;
        typingSafeListLocation: string;
        telemetryEnabled: boolean;
        globalPlugins: string[];
        pluginProbeLocations: string[];
    }

    const net: {
        connect(options: { port: number }, onConnect?: () => void): NodeSocket
    } = require("net");

    const childProcess: {
        fork(modulePath: string, args: string[], options?: { execArgv: string[], env?: MapLike<string> }): NodeChildProcess;
        execFileSync(file: string, args: string[], options: { stdio: "ignore", env: MapLike<string> }): string | Buffer;
    } = require("child_process");

    const os: {
        homedir?(): string;
        tmpdir(): string;
    } = require("os");

    function getGlobalTypingsCacheLocation() {
        switch (process.platform) {
            case "win32": {
                const basePath = process.env.LOCALAPPDATA ||
                    process.env.APPDATA ||
                    (os.homedir && os.homedir()) ||
                    process.env.USERPROFILE ||
                    (process.env.HOMEDRIVE && process.env.HOMEPATH && normalizeSlashes(process.env.HOMEDRIVE + process.env.HOMEPATH)) ||
                    os.tmpdir();
                return combinePaths(normalizeSlashes(basePath), "Microsoft/TypeScript");
            }
            case "darwin":
            case "linux":
            case "android": {
                const cacheLocation = getNonWindowsCacheLocation(process.platform === "darwin");
                return combinePaths(cacheLocation, "typescript");
            }
            default:
                Debug.fail(`unsupported platform '${process.platform}'`);
                return;
        }
    }

    function getNonWindowsCacheLocation(platformIsDarwin: boolean) {
        if (process.env.XDG_CACHE_HOME) {
            return process.env.XDG_CACHE_HOME;
        }
        const usersDir = platformIsDarwin ? "Users" : "home";
        const homePath = (os.homedir && os.homedir()) ||
            process.env.HOME ||
            ((process.env.LOGNAME || process.env.USER) && `/${usersDir}/${process.env.LOGNAME || process.env.USER}`) ||
            os.tmpdir();
        const cacheFolder = platformIsDarwin
            ? "Library/Caches"
            : ".cache";
        return combinePaths(normalizeSlashes(homePath), cacheFolder);
    }

    interface NodeChildProcess {
        send(message: any, sendHandle?: any): void;
        on(message: "message" | "exit", f: (m: any) => void): void;
        kill(): void;
        pid: number;
    }

    interface NodeSocket {
        write(data: string, encoding: string): boolean;
    }

    interface ReadLineOptions {
        input: NodeJS.ReadableStream;
        output?: NodeJS.WritableStream;
        terminal?: boolean;
        historySize?: number;
    }

    interface Stats {
        isFile(): boolean;
        isDirectory(): boolean;
        isBlockDevice(): boolean;
        isCharacterDevice(): boolean;
        isSymbolicLink(): boolean;
        isFIFO(): boolean;
        isSocket(): boolean;
        dev: number;
        ino: number;
        mode: number;
        nlink: number;
        uid: number;
        gid: number;
        rdev: number;
        size: number;
        blksize: number;
        blocks: number;
        atime: Date;
        mtime: Date;
        ctime: Date;
        birthtime: Date;
    }

    type RequireResult = { module: {}, error: undefined } | { module: undefined, error: {} };

    const readline: {
        createInterface(options: ReadLineOptions): NodeJS.EventEmitter;
    } = require("readline");

    const fs: {
        openSync(path: string, options: string): number;
        close(fd: number): void;
        writeSync(fd: number, buffer: Buffer, offset: number, length: number, position?: number): number;
        writeSync(fd: number, data: any, position?: number, enconding?: string): number;
        statSync(path: string): Stats;
        stat(path: string, callback?: (err: NodeJS.ErrnoException, stats: Stats) => any): void;
    } = require("fs");


    const rl = readline.createInterface({
        input: process.stdin,
        output: process.stdout,
        terminal: false,
    });

    class Logger implements ts.server.Logger {
        private fd = -1;
        private seq = 0;
        private inGroup = false;
        private firstInGroup = true;

        constructor(private readonly logFilename: string,
            private readonly traceToConsole: boolean,
            private readonly level: LogLevel) {
            if (this.logFilename) {
                try {
                    this.fd = fs.openSync(this.logFilename, "w");
                }
                catch (_) {
                    // swallow the error and keep logging disabled if file cannot be opened
                }
            }
        }

        static padStringRight(str: string, padding: string) {
            return (str + padding).slice(0, padding.length);
        }

        close() {
            if (this.fd >= 0) {
                fs.close(this.fd);
            }
        }

        getLogFileName() {
            return this.logFilename;
        }

        perftrc(s: string) {
            this.msg(s, Msg.Perf);
        }

        info(s: string) {
            this.msg(s, Msg.Info);
        }

        startGroup() {
            this.inGroup = true;
            this.firstInGroup = true;
        }

        endGroup() {
            this.inGroup = false;
            this.seq++;
            this.firstInGroup = true;
        }

        loggingEnabled() {
            return !!this.logFilename || this.traceToConsole;
        }

        hasLevel(level: LogLevel) {
            return this.loggingEnabled() && this.level >= level;
        }

        msg(s: string, type: Msg.Types = Msg.Err) {
            if (this.fd >= 0 || this.traceToConsole) {
                s = s + "\n";
                const prefix = Logger.padStringRight(type + " " + this.seq.toString(), "          ");
                if (this.firstInGroup) {
                    s = prefix + s;
                    this.firstInGroup = false;
                }
                if (!this.inGroup) {
                    this.seq++;
                    this.firstInGroup = true;
                }
                if (this.fd >= 0) {
                    const buf = new Buffer(s);
                    // tslint:disable-next-line no-null-keyword
                    fs.writeSync(this.fd, buf, 0, buf.length, /*position*/ null);
                }
                if (this.traceToConsole) {
                    console.warn(s);
                }
            }
        }
    }

    class NodeTypingsInstaller implements ITypingsInstaller {
        private installer: NodeChildProcess;
        private installerPidReported = false;
        private socket: NodeSocket;
        private projectService: ProjectService;
        private throttledOperations: ThrottledOperations;
        private eventSender: EventSender;

        constructor(
            private readonly telemetryEnabled: boolean,
            private readonly logger: server.Logger,
            host: ServerHost,
            eventPort: number,
            readonly globalTypingsCacheLocation: string,
            readonly typingSafeListLocation: string,
            private newLine: string) {
            this.throttledOperations = new ThrottledOperations(host);
            if (eventPort) {
                const s = net.connect({ port: eventPort }, () => {
                    this.socket = s;
                    this.reportInstallerProcessId();
                });
            }
        }

        private reportInstallerProcessId() {
            if (this.installerPidReported) {
                return;
            }
            if (this.socket && this.installer) {
                this.sendEvent(0, "typingsInstallerPid", { pid: this.installer.pid });
                this.installerPidReported = true;
            }
        }

        private sendEvent(seq: number, event: string, body: any): void {
            this.socket.write(formatMessage({ seq, type: "event", event, body }, this.logger, Buffer.byteLength, this.newLine), "utf8");
        }

        setTelemetrySender(telemetrySender: EventSender) {
            this.eventSender = telemetrySender;
        }

        attach(projectService: ProjectService) {
            this.projectService = projectService;
            if (this.logger.hasLevel(LogLevel.requestTime)) {
                this.logger.info("Binding...");
            }

            const args: string[] = [Arguments.GlobalCacheLocation, this.globalTypingsCacheLocation];
            if (this.telemetryEnabled) {
                args.push(Arguments.EnableTelemetry);
            }
            if (this.logger.loggingEnabled() && this.logger.getLogFileName()) {
                args.push(Arguments.LogFile, combinePaths(getDirectoryPath(normalizeSlashes(this.logger.getLogFileName())), `ti-${process.pid}.log`));
            }
            if (this.typingSafeListLocation) {
                args.push(Arguments.TypingSafeListLocation, this.typingSafeListLocation);
            }
            const execArgv: string[] = [];
            {
                for (const arg of process.execArgv) {
                    const match = /^--(debug|inspect)(=(\d+))?$/.exec(arg);
                    if (match) {
                        // if port is specified - use port + 1
                        // otherwise pick a default port depending on if 'debug' or 'inspect' and use its value + 1
                        const currentPort = match[3] !== undefined
                            ? +match[3]
                            : match[1] === "debug" ? 5858 : 9229;
                        execArgv.push(`--${match[1]}=${currentPort + 1}`);
                        break;
                    }
                }
            }

            this.installer = childProcess.fork(combinePaths(__dirname, "typingsInstaller.js"), args, { execArgv });
            this.installer.on("message", m => this.handleMessage(m));
            this.reportInstallerProcessId();

            process.on("exit", () => {
                this.installer.kill();
            });
        }

        onProjectClosed(p: Project): void {
            this.installer.send({ projectName: p.getProjectName(), kind: "closeProject" });
        }

        enqueueInstallTypingsRequest(project: Project, typeAcquisition: TypeAcquisition, unresolvedImports: SortedReadonlyArray<string>): void {
            const request = createInstallTypingsRequest(project, typeAcquisition, unresolvedImports);
            if (this.logger.hasLevel(LogLevel.verbose)) {
                if (this.logger.hasLevel(LogLevel.verbose)) {
                    this.logger.info(`Scheduling throttled operation: ${JSON.stringify(request)}`);
                }
            }
            this.throttledOperations.schedule(project.getProjectName(), /*ms*/ 250, () => {
                if (this.logger.hasLevel(LogLevel.verbose)) {
                    this.logger.info(`Sending request: ${JSON.stringify(request)}`);
                }
                this.installer.send(request);
            });
        }

        private handleMessage(response: SetTypings | InvalidateCachedTypings | BeginInstallTypes | EndInstallTypes | InitializationFailedResponse) {
            if (this.logger.hasLevel(LogLevel.verbose)) {
                this.logger.info(`Received response: ${JSON.stringify(response)}`);
            }

            if (response.kind === EventInitializationFailed) {
                if (!this.eventSender) {
                    return;
                }
                const body: protocol.TypesInstallerInitializationFailedEventBody = {
                    message: response.message
                };
                const eventName: protocol.TypesInstallerInitializationFailedEventName = "typesInstallerInitializationFailed";
                this.eventSender.event(body, eventName);
                return;
            }

            if (response.kind === EventBeginInstallTypes) {
                if (!this.eventSender) {
                    return;
                }
                const body: protocol.BeginInstallTypesEventBody = {
                    eventId: response.eventId,
                    packages: response.packagesToInstall,
                };
                const eventName: protocol.BeginInstallTypesEventName = "beginInstallTypes";
                this.eventSender.event(body, eventName);

                return;
            }

            if (response.kind === EventEndInstallTypes) {
                if (!this.eventSender) {
                    return;
                }
                if (this.telemetryEnabled) {
                    const body: protocol.TypingsInstalledTelemetryEventBody = {
                        telemetryEventName: "typingsInstalled",
                        payload: {
                            installedPackages: response.packagesToInstall.join(","),
                            installSuccess: response.installSuccess,
                            typingsInstallerVersion: response.typingsInstallerVersion
                        }
                    };
                    const eventName: protocol.TelemetryEventName = "telemetry";
                    this.eventSender.event(body, eventName);
                }

                const body: protocol.EndInstallTypesEventBody = {
                    eventId: response.eventId,
                    packages: response.packagesToInstall,
                    success: response.installSuccess,
                };
                const eventName: protocol.EndInstallTypesEventName = "endInstallTypes";
                this.eventSender.event(body, eventName);
                return;
            }

            this.projectService.updateTypingsForProject(response);
            if (response.kind == ActionSet && this.socket) {
                this.sendEvent(0, "setTypings", response);
            }
        }
    }

    class IOSession extends Session {
        constructor(options: IOSessionOptions) {
            const { host, installerEventPort, globalTypingsCacheLocation, typingSafeListLocation, canUseEvents } = options;
            const typingsInstaller = disableAutomaticTypingAcquisition
                ? undefined
                : new NodeTypingsInstaller(telemetryEnabled, logger, host, installerEventPort, globalTypingsCacheLocation, typingSafeListLocation, host.newLine);

            super({
                host,
                cancellationToken,
                useSingleInferredProject,
                typingsInstaller: typingsInstaller || nullTypingsInstaller,
                byteLength: Buffer.byteLength,
                hrtime: process.hrtime,
                logger,
                canUseEvents});

            if (telemetryEnabled && typingsInstaller) {
                typingsInstaller.setTelemetrySender(this);
            }
        }

        exit() {
            this.logger.info("Exiting...");
            this.projectService.closeLog();
            process.exit(0);
        }

        listen() {
            rl.on("line", (input: string) => {
                const message = input.trim();
                this.onMessage(message);
            });

            rl.on("close", () => {
                this.exit();
            });
        }
    }

    interface LogOptions {
        file?: string;
        detailLevel?: LogLevel;
        traceToConsole?: boolean;
        logToFile?: boolean;
    }

    function parseLoggingEnvironmentString(logEnvStr: string): LogOptions {
        if (!logEnvStr) {
            return {};
        }
        const logEnv: LogOptions = { logToFile: true };
        const args = logEnvStr.split(" ");
        const len = args.length - 1;
        for (let i = 0; i < len; i += 2) {
            const option = args[i];
            const value = args[i + 1];
            if (option && value) {
                switch (option) {
                    case "-file":
                        logEnv.file = stripQuotes(value);
                        break;
                    case "-level":
                        const level = getLogLevel(value);
                        logEnv.detailLevel = level !== undefined ? level : LogLevel.normal;
                        break;
                    case "-traceToConsole":
                        logEnv.traceToConsole = value.toLowerCase() === "true";
                        break;
                    case "-logToFile":
                        logEnv.logToFile = value.toLowerCase() === "true";
                        break;
                }
            }
        }
        return logEnv;
    }

    function getLogLevel(level: string) {
        if (level) {
            const l = level.toLowerCase();
            for (const name in LogLevel) {
                if (isNaN(+name) && l === name.toLowerCase()) {
                    return <LogLevel><any>LogLevel[name];
                }
            }
        }
        return undefined;
    }

    // TSS_LOG "{ level: "normal | verbose | terse", file?: string}"
    function createLogger() {
        const cmdLineLogFileName = findArgument("--logFile");
        const cmdLineVerbosity = getLogLevel(findArgument("--logVerbosity"));
        const envLogOptions = parseLoggingEnvironmentString(process.env["TSS_LOG"]);

        const logFileName = cmdLineLogFileName
            ? stripQuotes(cmdLineLogFileName)
            : envLogOptions.logToFile
                ? envLogOptions.file || (__dirname + "/.log" + process.pid.toString())
                : undefined;

        const logVerbosity = cmdLineVerbosity || envLogOptions.detailLevel;
        return new Logger(logFileName, envLogOptions.traceToConsole, logVerbosity);
    }
    // This places log file in the directory containing editorServices.js
    // TODO: check that this location is writable

    // average async stat takes about 30 microseconds
    // set chunk size to do 30 files in < 1 millisecond
    function createPollingWatchedFileSet(interval = 2500, chunkSize = 30) {
        const watchedFiles: WatchedFile[] = [];
        let nextFileToCheck = 0;
        let watchTimer: any;

        function getModifiedTime(fileName: string): Date {
            return fs.statSync(fileName).mtime;
        }

        function poll(checkedIndex: number) {
            const watchedFile = watchedFiles[checkedIndex];
            if (!watchedFile) {
                return;
            }

            fs.stat(watchedFile.fileName, (err: any, stats: any) => {
                if (err) {
                    watchedFile.callback(watchedFile.fileName);
                }
                else if (watchedFile.mtime.getTime() !== stats.mtime.getTime()) {
                    watchedFile.mtime = getModifiedTime(watchedFile.fileName);
                    watchedFile.callback(watchedFile.fileName, watchedFile.mtime.getTime() === 0);
                }
            });
        }

        // this implementation uses polling and
        // stat due to inconsistencies of fs.watch
        // and efficiency of stat on modern filesystems
        function startWatchTimer() {
            watchTimer = setInterval(() => {
                let count = 0;
                let nextToCheck = nextFileToCheck;
                let firstCheck = -1;
                while ((count < chunkSize) && (nextToCheck !== firstCheck)) {
                    poll(nextToCheck);
                    if (firstCheck < 0) {
                        firstCheck = nextToCheck;
                    }
                    nextToCheck++;
                    if (nextToCheck === watchedFiles.length) {
                        nextToCheck = 0;
                    }
                    count++;
                }
                nextFileToCheck = nextToCheck;
            }, interval);
        }

        function addFile(fileName: string, callback: FileWatcherCallback): WatchedFile {
            const file: WatchedFile = {
                fileName,
                callback,
                mtime: getModifiedTime(fileName)
            };

            watchedFiles.push(file);
            if (watchedFiles.length === 1) {
                startWatchTimer();
            }
            return file;
        }

        function removeFile(file: WatchedFile) {
            unorderedRemoveItem(watchedFiles, file);
        }

        return {
            getModifiedTime: getModifiedTime,
            poll: poll,
            startWatchTimer: startWatchTimer,
            addFile: addFile,
            removeFile: removeFile
        };
    }

    // REVIEW: for now this implementation uses polling.
    // The advantage of polling is that it works reliably
    // on all os and with network mounted files.
    // For 90 referenced files, the average time to detect
    // changes is 2*msInterval (by default 5 seconds).
    // The overhead of this is .04 percent (1/2500) with
    // average pause of < 1 millisecond (and max
    // pause less than 1.5 milliseconds); question is
    // do we anticipate reference sets in the 100s and
    // do we care about waiting 10-20 seconds to detect
    // changes for large reference sets? If so, do we want
    // to increase the chunk size or decrease the interval
    // time dynamically to match the large reference set?
    const pollingWatchedFileSet = createPollingWatchedFileSet();

    const pending: Buffer[] = [];
    let canWrite = true;

    function writeMessage(buf: Buffer) {
        if (!canWrite) {
            pending.push(buf);
        }
        else {
            canWrite = false;
            process.stdout.write(buf, setCanWriteFlagAndWriteMessageIfNecessary);
        }
    }

    function setCanWriteFlagAndWriteMessageIfNecessary() {
        canWrite = true;
        if (pending.length) {
            writeMessage(pending.shift());
        }
    }

    function extractWatchDirectoryCacheKey(path: string, currentDriveKey: string) {
        path = normalizeSlashes(path);
        if (isUNCPath(path)) {
            // UNC path: extract server name
            // //server/location
            //         ^ <- from 0 to this position
            const firstSlash = path.indexOf(directorySeparator, 2);
            return firstSlash !== -1 ? path.substring(0, firstSlash).toLowerCase() : path;
        }
        const rootLength = getRootLength(path);
        if (rootLength === 0) {
            // relative path - assume file is on the current drive
            return currentDriveKey;
        }
        if (path.charCodeAt(1) === CharacterCodes.colon && path.charCodeAt(2) === CharacterCodes.slash) {
            // rooted path that starts with c:/... - extract drive letter
            return path.charAt(0).toLowerCase();
        }
        if (path.charCodeAt(0) === CharacterCodes.slash && path.charCodeAt(1) !== CharacterCodes.slash) {
            // rooted path that starts with slash - /somename - use key for current drive
            return currentDriveKey;
        }
        // do not cache any other cases
        return undefined;
    }

    function isUNCPath(s: string): boolean {
        return s.length > 2 && s.charCodeAt(0) === CharacterCodes.slash && s.charCodeAt(1) === CharacterCodes.slash;
    }

    const logger = createLogger();

    const sys = <ServerHost>ts.sys;
    // use watchGuard process on Windows when node version is 4 or later
    const useWatchGuard = process.platform === "win32" && getNodeMajorVersion() >= 4;
    if (useWatchGuard) {
        const currentDrive = extractWatchDirectoryCacheKey(sys.resolvePath(sys.getCurrentDirectory()), /*currentDriveKey*/ undefined);
        const statusCache = createMap<boolean>();
        const originalWatchDirectory = sys.watchDirectory;
        sys.watchDirectory = function (path: string, callback: DirectoryWatcherCallback, recursive?: boolean): FileWatcher {
            const cacheKey = extractWatchDirectoryCacheKey(path, currentDrive);
            let status = cacheKey && statusCache.get(cacheKey);
            if (status === undefined) {
                if (logger.hasLevel(LogLevel.verbose)) {
                    logger.info(`${cacheKey} for path ${path} not found in cache...`);
                }
                try {
                    const args = [combinePaths(__dirname, "watchGuard.js"), path];
                    if (logger.hasLevel(LogLevel.verbose)) {
                        logger.info(`Starting ${process.execPath} with args ${JSON.stringify(args)}`);
                    }
                    childProcess.execFileSync(process.execPath, args, { stdio: "ignore", env: { "ELECTRON_RUN_AS_NODE": "1" } });
                    status = true;
                    if (logger.hasLevel(LogLevel.verbose)) {
                        logger.info(`WatchGuard for path ${path} returned: OK`);
                    }
                }
                catch (e) {
                    status = false;
                    if (logger.hasLevel(LogLevel.verbose)) {
                        logger.info(`WatchGuard for path ${path} returned: ${e.message}`);
                    }
                }
                if (cacheKey) {
                    statusCache.set(cacheKey, status);
                }
            }
            else if (logger.hasLevel(LogLevel.verbose)) {
                logger.info(`watchDirectory for ${path} uses cached drive information.`);
            }
            if (status) {
                // this drive is safe to use - call real 'watchDirectory'
                return originalWatchDirectory.call(sys, path, callback, recursive);
            }
            else {
                // this drive is unsafe - return no-op watcher
                return { close() { } };
            }
        };
    }

    // Override sys.write because fs.writeSync is not reliable on Node 4
    sys.write = (s: string) => writeMessage(new Buffer(s, "utf8"));
    sys.watchFile = (fileName, callback) => {
        const watchedFile = pollingWatchedFileSet.addFile(fileName, callback);
        return {
            close: () => pollingWatchedFileSet.removeFile(watchedFile)
        };
    };

    sys.setTimeout = setTimeout;
    sys.clearTimeout = clearTimeout;
    sys.setImmediate = setImmediate;
    sys.clearImmediate = clearImmediate;
    if (typeof global !== "undefined" && global.gc) {
        sys.gc = () => global.gc();
    }

    sys.require = (initialDir: string, moduleName: string): RequireResult => {
<<<<<<< HEAD
=======
        const result = nodeModuleNameResolverWorker(moduleName, initialDir + "/program.ts", { moduleResolution: ts.ModuleResolutionKind.NodeJs, allowJs: true }, sys, /*cache*/ undefined, /*jsOnly*/ true);
>>>>>>> 72feaad8
        try {
            return { module: require(resolveJavaScriptModule(moduleName, initialDir, sys)), error: undefined };
        }
        catch (error) {
            return { module: undefined, error };
        }
    };

    let cancellationToken: ServerCancellationToken;
    try {
        const factory = require("./cancellationToken");
        cancellationToken = factory(sys.args);
    }
    catch (e) {
        cancellationToken = nullCancellationToken;
    }

    let eventPort: number;
    {
        const str = findArgument("--eventPort");
        const v = str && parseInt(str);
        if (!isNaN(v)) {
            eventPort = v;
        }
    }

    const localeStr = findArgument("--locale");
    if (localeStr) {
        validateLocaleAndSetLanguage(localeStr, sys);
    }

    const typingSafeListLocation = findArgument("--typingSafeListLocation");

    const globalPlugins = (findArgument("--globalPlugins") || "").split(",");
    const pluginProbeLocations = (findArgument("--pluginProbeLocations") || "").split(",");

    const useSingleInferredProject = hasArgument("--useSingleInferredProject");
    const disableAutomaticTypingAcquisition = hasArgument("--disableAutomaticTypingAcquisition");
    const telemetryEnabled = hasArgument(Arguments.EnableTelemetry);

    const options: IOSessionOptions = {
        host: sys,
        cancellationToken,
        installerEventPort: eventPort,
        canUseEvents: eventPort === undefined,
        useSingleInferredProject,
        disableAutomaticTypingAcquisition,
        globalTypingsCacheLocation: getGlobalTypingsCacheLocation(),
        typingSafeListLocation,
        telemetryEnabled,
        logger,
        globalPlugins,
        pluginProbeLocations
    };

    const ioSession = new IOSession(options);
    process.on("uncaughtException", function (err: Error) {
        ioSession.logError(err, "unknown");
    });
    // See https://github.com/Microsoft/TypeScript/issues/11348
    (process as any).noAsar = true;
    // Start listening
    ioSession.listen();
}
<|MERGE_RESOLUTION|>--- conflicted
+++ resolved
@@ -1,776 +1,772 @@
-/// <reference types="node" />
-/// <reference path="shared.ts" />
-/// <reference path="session.ts" />
-
-namespace ts.server {
-    interface IOSessionOptions {
-        host: ServerHost;
-        cancellationToken: ServerCancellationToken;
-        canUseEvents: boolean;
-        installerEventPort: number;
-        useSingleInferredProject: boolean;
-        disableAutomaticTypingAcquisition: boolean;
-        globalTypingsCacheLocation: string;
-        logger: Logger;
-        typingSafeListLocation: string;
-        telemetryEnabled: boolean;
-        globalPlugins: string[];
-        pluginProbeLocations: string[];
-    }
-
-    const net: {
-        connect(options: { port: number }, onConnect?: () => void): NodeSocket
-    } = require("net");
-
-    const childProcess: {
-        fork(modulePath: string, args: string[], options?: { execArgv: string[], env?: MapLike<string> }): NodeChildProcess;
-        execFileSync(file: string, args: string[], options: { stdio: "ignore", env: MapLike<string> }): string | Buffer;
-    } = require("child_process");
-
-    const os: {
-        homedir?(): string;
-        tmpdir(): string;
-    } = require("os");
-
-    function getGlobalTypingsCacheLocation() {
-        switch (process.platform) {
-            case "win32": {
-                const basePath = process.env.LOCALAPPDATA ||
-                    process.env.APPDATA ||
-                    (os.homedir && os.homedir()) ||
-                    process.env.USERPROFILE ||
-                    (process.env.HOMEDRIVE && process.env.HOMEPATH && normalizeSlashes(process.env.HOMEDRIVE + process.env.HOMEPATH)) ||
-                    os.tmpdir();
-                return combinePaths(normalizeSlashes(basePath), "Microsoft/TypeScript");
-            }
-            case "darwin":
-            case "linux":
-            case "android": {
-                const cacheLocation = getNonWindowsCacheLocation(process.platform === "darwin");
-                return combinePaths(cacheLocation, "typescript");
-            }
-            default:
-                Debug.fail(`unsupported platform '${process.platform}'`);
-                return;
-        }
-    }
-
-    function getNonWindowsCacheLocation(platformIsDarwin: boolean) {
-        if (process.env.XDG_CACHE_HOME) {
-            return process.env.XDG_CACHE_HOME;
-        }
-        const usersDir = platformIsDarwin ? "Users" : "home";
-        const homePath = (os.homedir && os.homedir()) ||
-            process.env.HOME ||
-            ((process.env.LOGNAME || process.env.USER) && `/${usersDir}/${process.env.LOGNAME || process.env.USER}`) ||
-            os.tmpdir();
-        const cacheFolder = platformIsDarwin
-            ? "Library/Caches"
-            : ".cache";
-        return combinePaths(normalizeSlashes(homePath), cacheFolder);
-    }
-
-    interface NodeChildProcess {
-        send(message: any, sendHandle?: any): void;
-        on(message: "message" | "exit", f: (m: any) => void): void;
-        kill(): void;
-        pid: number;
-    }
-
-    interface NodeSocket {
-        write(data: string, encoding: string): boolean;
-    }
-
-    interface ReadLineOptions {
-        input: NodeJS.ReadableStream;
-        output?: NodeJS.WritableStream;
-        terminal?: boolean;
-        historySize?: number;
-    }
-
-    interface Stats {
-        isFile(): boolean;
-        isDirectory(): boolean;
-        isBlockDevice(): boolean;
-        isCharacterDevice(): boolean;
-        isSymbolicLink(): boolean;
-        isFIFO(): boolean;
-        isSocket(): boolean;
-        dev: number;
-        ino: number;
-        mode: number;
-        nlink: number;
-        uid: number;
-        gid: number;
-        rdev: number;
-        size: number;
-        blksize: number;
-        blocks: number;
-        atime: Date;
-        mtime: Date;
-        ctime: Date;
-        birthtime: Date;
-    }
-
-    type RequireResult = { module: {}, error: undefined } | { module: undefined, error: {} };
-
-    const readline: {
-        createInterface(options: ReadLineOptions): NodeJS.EventEmitter;
-    } = require("readline");
-
-    const fs: {
-        openSync(path: string, options: string): number;
-        close(fd: number): void;
-        writeSync(fd: number, buffer: Buffer, offset: number, length: number, position?: number): number;
-        writeSync(fd: number, data: any, position?: number, enconding?: string): number;
-        statSync(path: string): Stats;
-        stat(path: string, callback?: (err: NodeJS.ErrnoException, stats: Stats) => any): void;
-    } = require("fs");
-
-
-    const rl = readline.createInterface({
-        input: process.stdin,
-        output: process.stdout,
-        terminal: false,
-    });
-
-    class Logger implements ts.server.Logger {
-        private fd = -1;
-        private seq = 0;
-        private inGroup = false;
-        private firstInGroup = true;
-
-        constructor(private readonly logFilename: string,
-            private readonly traceToConsole: boolean,
-            private readonly level: LogLevel) {
-            if (this.logFilename) {
-                try {
-                    this.fd = fs.openSync(this.logFilename, "w");
-                }
-                catch (_) {
-                    // swallow the error and keep logging disabled if file cannot be opened
-                }
-            }
-        }
-
-        static padStringRight(str: string, padding: string) {
-            return (str + padding).slice(0, padding.length);
-        }
-
-        close() {
-            if (this.fd >= 0) {
-                fs.close(this.fd);
-            }
-        }
-
-        getLogFileName() {
-            return this.logFilename;
-        }
-
-        perftrc(s: string) {
-            this.msg(s, Msg.Perf);
-        }
-
-        info(s: string) {
-            this.msg(s, Msg.Info);
-        }
-
-        startGroup() {
-            this.inGroup = true;
-            this.firstInGroup = true;
-        }
-
-        endGroup() {
-            this.inGroup = false;
-            this.seq++;
-            this.firstInGroup = true;
-        }
-
-        loggingEnabled() {
-            return !!this.logFilename || this.traceToConsole;
-        }
-
-        hasLevel(level: LogLevel) {
-            return this.loggingEnabled() && this.level >= level;
-        }
-
-        msg(s: string, type: Msg.Types = Msg.Err) {
-            if (this.fd >= 0 || this.traceToConsole) {
-                s = s + "\n";
-                const prefix = Logger.padStringRight(type + " " + this.seq.toString(), "          ");
-                if (this.firstInGroup) {
-                    s = prefix + s;
-                    this.firstInGroup = false;
-                }
-                if (!this.inGroup) {
-                    this.seq++;
-                    this.firstInGroup = true;
-                }
-                if (this.fd >= 0) {
-                    const buf = new Buffer(s);
-                    // tslint:disable-next-line no-null-keyword
-                    fs.writeSync(this.fd, buf, 0, buf.length, /*position*/ null);
-                }
-                if (this.traceToConsole) {
-                    console.warn(s);
-                }
-            }
-        }
-    }
-
-    class NodeTypingsInstaller implements ITypingsInstaller {
-        private installer: NodeChildProcess;
-        private installerPidReported = false;
-        private socket: NodeSocket;
-        private projectService: ProjectService;
-        private throttledOperations: ThrottledOperations;
-        private eventSender: EventSender;
-
-        constructor(
-            private readonly telemetryEnabled: boolean,
-            private readonly logger: server.Logger,
-            host: ServerHost,
-            eventPort: number,
-            readonly globalTypingsCacheLocation: string,
-            readonly typingSafeListLocation: string,
-            private newLine: string) {
-            this.throttledOperations = new ThrottledOperations(host);
-            if (eventPort) {
-                const s = net.connect({ port: eventPort }, () => {
-                    this.socket = s;
-                    this.reportInstallerProcessId();
-                });
-            }
-        }
-
-        private reportInstallerProcessId() {
-            if (this.installerPidReported) {
-                return;
-            }
-            if (this.socket && this.installer) {
-                this.sendEvent(0, "typingsInstallerPid", { pid: this.installer.pid });
-                this.installerPidReported = true;
-            }
-        }
-
-        private sendEvent(seq: number, event: string, body: any): void {
-            this.socket.write(formatMessage({ seq, type: "event", event, body }, this.logger, Buffer.byteLength, this.newLine), "utf8");
-        }
-
-        setTelemetrySender(telemetrySender: EventSender) {
-            this.eventSender = telemetrySender;
-        }
-
-        attach(projectService: ProjectService) {
-            this.projectService = projectService;
-            if (this.logger.hasLevel(LogLevel.requestTime)) {
-                this.logger.info("Binding...");
-            }
-
-            const args: string[] = [Arguments.GlobalCacheLocation, this.globalTypingsCacheLocation];
-            if (this.telemetryEnabled) {
-                args.push(Arguments.EnableTelemetry);
-            }
-            if (this.logger.loggingEnabled() && this.logger.getLogFileName()) {
-                args.push(Arguments.LogFile, combinePaths(getDirectoryPath(normalizeSlashes(this.logger.getLogFileName())), `ti-${process.pid}.log`));
-            }
-            if (this.typingSafeListLocation) {
-                args.push(Arguments.TypingSafeListLocation, this.typingSafeListLocation);
-            }
-            const execArgv: string[] = [];
-            {
-                for (const arg of process.execArgv) {
-                    const match = /^--(debug|inspect)(=(\d+))?$/.exec(arg);
-                    if (match) {
-                        // if port is specified - use port + 1
-                        // otherwise pick a default port depending on if 'debug' or 'inspect' and use its value + 1
-                        const currentPort = match[3] !== undefined
-                            ? +match[3]
-                            : match[1] === "debug" ? 5858 : 9229;
-                        execArgv.push(`--${match[1]}=${currentPort + 1}`);
-                        break;
-                    }
-                }
-            }
-
-            this.installer = childProcess.fork(combinePaths(__dirname, "typingsInstaller.js"), args, { execArgv });
-            this.installer.on("message", m => this.handleMessage(m));
-            this.reportInstallerProcessId();
-
-            process.on("exit", () => {
-                this.installer.kill();
-            });
-        }
-
-        onProjectClosed(p: Project): void {
-            this.installer.send({ projectName: p.getProjectName(), kind: "closeProject" });
-        }
-
-        enqueueInstallTypingsRequest(project: Project, typeAcquisition: TypeAcquisition, unresolvedImports: SortedReadonlyArray<string>): void {
-            const request = createInstallTypingsRequest(project, typeAcquisition, unresolvedImports);
-            if (this.logger.hasLevel(LogLevel.verbose)) {
-                if (this.logger.hasLevel(LogLevel.verbose)) {
-                    this.logger.info(`Scheduling throttled operation: ${JSON.stringify(request)}`);
-                }
-            }
-            this.throttledOperations.schedule(project.getProjectName(), /*ms*/ 250, () => {
-                if (this.logger.hasLevel(LogLevel.verbose)) {
-                    this.logger.info(`Sending request: ${JSON.stringify(request)}`);
-                }
-                this.installer.send(request);
-            });
-        }
-
-        private handleMessage(response: SetTypings | InvalidateCachedTypings | BeginInstallTypes | EndInstallTypes | InitializationFailedResponse) {
-            if (this.logger.hasLevel(LogLevel.verbose)) {
-                this.logger.info(`Received response: ${JSON.stringify(response)}`);
-            }
-
-            if (response.kind === EventInitializationFailed) {
-                if (!this.eventSender) {
-                    return;
-                }
-                const body: protocol.TypesInstallerInitializationFailedEventBody = {
-                    message: response.message
-                };
-                const eventName: protocol.TypesInstallerInitializationFailedEventName = "typesInstallerInitializationFailed";
-                this.eventSender.event(body, eventName);
-                return;
-            }
-
-            if (response.kind === EventBeginInstallTypes) {
-                if (!this.eventSender) {
-                    return;
-                }
-                const body: protocol.BeginInstallTypesEventBody = {
-                    eventId: response.eventId,
-                    packages: response.packagesToInstall,
-                };
-                const eventName: protocol.BeginInstallTypesEventName = "beginInstallTypes";
-                this.eventSender.event(body, eventName);
-
-                return;
-            }
-
-            if (response.kind === EventEndInstallTypes) {
-                if (!this.eventSender) {
-                    return;
-                }
-                if (this.telemetryEnabled) {
-                    const body: protocol.TypingsInstalledTelemetryEventBody = {
-                        telemetryEventName: "typingsInstalled",
-                        payload: {
-                            installedPackages: response.packagesToInstall.join(","),
-                            installSuccess: response.installSuccess,
-                            typingsInstallerVersion: response.typingsInstallerVersion
-                        }
-                    };
-                    const eventName: protocol.TelemetryEventName = "telemetry";
-                    this.eventSender.event(body, eventName);
-                }
-
-                const body: protocol.EndInstallTypesEventBody = {
-                    eventId: response.eventId,
-                    packages: response.packagesToInstall,
-                    success: response.installSuccess,
-                };
-                const eventName: protocol.EndInstallTypesEventName = "endInstallTypes";
-                this.eventSender.event(body, eventName);
-                return;
-            }
-
-            this.projectService.updateTypingsForProject(response);
-            if (response.kind == ActionSet && this.socket) {
-                this.sendEvent(0, "setTypings", response);
-            }
-        }
-    }
-
-    class IOSession extends Session {
-        constructor(options: IOSessionOptions) {
-            const { host, installerEventPort, globalTypingsCacheLocation, typingSafeListLocation, canUseEvents } = options;
-            const typingsInstaller = disableAutomaticTypingAcquisition
-                ? undefined
-                : new NodeTypingsInstaller(telemetryEnabled, logger, host, installerEventPort, globalTypingsCacheLocation, typingSafeListLocation, host.newLine);
-
-            super({
-                host,
-                cancellationToken,
-                useSingleInferredProject,
-                typingsInstaller: typingsInstaller || nullTypingsInstaller,
-                byteLength: Buffer.byteLength,
-                hrtime: process.hrtime,
-                logger,
-                canUseEvents});
-
-            if (telemetryEnabled && typingsInstaller) {
-                typingsInstaller.setTelemetrySender(this);
-            }
-        }
-
-        exit() {
-            this.logger.info("Exiting...");
-            this.projectService.closeLog();
-            process.exit(0);
-        }
-
-        listen() {
-            rl.on("line", (input: string) => {
-                const message = input.trim();
-                this.onMessage(message);
-            });
-
-            rl.on("close", () => {
-                this.exit();
-            });
-        }
-    }
-
-    interface LogOptions {
-        file?: string;
-        detailLevel?: LogLevel;
-        traceToConsole?: boolean;
-        logToFile?: boolean;
-    }
-
-    function parseLoggingEnvironmentString(logEnvStr: string): LogOptions {
-        if (!logEnvStr) {
-            return {};
-        }
-        const logEnv: LogOptions = { logToFile: true };
-        const args = logEnvStr.split(" ");
-        const len = args.length - 1;
-        for (let i = 0; i < len; i += 2) {
-            const option = args[i];
-            const value = args[i + 1];
-            if (option && value) {
-                switch (option) {
-                    case "-file":
-                        logEnv.file = stripQuotes(value);
-                        break;
-                    case "-level":
-                        const level = getLogLevel(value);
-                        logEnv.detailLevel = level !== undefined ? level : LogLevel.normal;
-                        break;
-                    case "-traceToConsole":
-                        logEnv.traceToConsole = value.toLowerCase() === "true";
-                        break;
-                    case "-logToFile":
-                        logEnv.logToFile = value.toLowerCase() === "true";
-                        break;
-                }
-            }
-        }
-        return logEnv;
-    }
-
-    function getLogLevel(level: string) {
-        if (level) {
-            const l = level.toLowerCase();
-            for (const name in LogLevel) {
-                if (isNaN(+name) && l === name.toLowerCase()) {
-                    return <LogLevel><any>LogLevel[name];
-                }
-            }
-        }
-        return undefined;
-    }
-
-    // TSS_LOG "{ level: "normal | verbose | terse", file?: string}"
-    function createLogger() {
-        const cmdLineLogFileName = findArgument("--logFile");
-        const cmdLineVerbosity = getLogLevel(findArgument("--logVerbosity"));
-        const envLogOptions = parseLoggingEnvironmentString(process.env["TSS_LOG"]);
-
-        const logFileName = cmdLineLogFileName
-            ? stripQuotes(cmdLineLogFileName)
-            : envLogOptions.logToFile
-                ? envLogOptions.file || (__dirname + "/.log" + process.pid.toString())
-                : undefined;
-
-        const logVerbosity = cmdLineVerbosity || envLogOptions.detailLevel;
-        return new Logger(logFileName, envLogOptions.traceToConsole, logVerbosity);
-    }
-    // This places log file in the directory containing editorServices.js
-    // TODO: check that this location is writable
-
-    // average async stat takes about 30 microseconds
-    // set chunk size to do 30 files in < 1 millisecond
-    function createPollingWatchedFileSet(interval = 2500, chunkSize = 30) {
-        const watchedFiles: WatchedFile[] = [];
-        let nextFileToCheck = 0;
-        let watchTimer: any;
-
-        function getModifiedTime(fileName: string): Date {
-            return fs.statSync(fileName).mtime;
-        }
-
-        function poll(checkedIndex: number) {
-            const watchedFile = watchedFiles[checkedIndex];
-            if (!watchedFile) {
-                return;
-            }
-
-            fs.stat(watchedFile.fileName, (err: any, stats: any) => {
-                if (err) {
-                    watchedFile.callback(watchedFile.fileName);
-                }
-                else if (watchedFile.mtime.getTime() !== stats.mtime.getTime()) {
-                    watchedFile.mtime = getModifiedTime(watchedFile.fileName);
-                    watchedFile.callback(watchedFile.fileName, watchedFile.mtime.getTime() === 0);
-                }
-            });
-        }
-
-        // this implementation uses polling and
-        // stat due to inconsistencies of fs.watch
-        // and efficiency of stat on modern filesystems
-        function startWatchTimer() {
-            watchTimer = setInterval(() => {
-                let count = 0;
-                let nextToCheck = nextFileToCheck;
-                let firstCheck = -1;
-                while ((count < chunkSize) && (nextToCheck !== firstCheck)) {
-                    poll(nextToCheck);
-                    if (firstCheck < 0) {
-                        firstCheck = nextToCheck;
-                    }
-                    nextToCheck++;
-                    if (nextToCheck === watchedFiles.length) {
-                        nextToCheck = 0;
-                    }
-                    count++;
-                }
-                nextFileToCheck = nextToCheck;
-            }, interval);
-        }
-
-        function addFile(fileName: string, callback: FileWatcherCallback): WatchedFile {
-            const file: WatchedFile = {
-                fileName,
-                callback,
-                mtime: getModifiedTime(fileName)
-            };
-
-            watchedFiles.push(file);
-            if (watchedFiles.length === 1) {
-                startWatchTimer();
-            }
-            return file;
-        }
-
-        function removeFile(file: WatchedFile) {
-            unorderedRemoveItem(watchedFiles, file);
-        }
-
-        return {
-            getModifiedTime: getModifiedTime,
-            poll: poll,
-            startWatchTimer: startWatchTimer,
-            addFile: addFile,
-            removeFile: removeFile
-        };
-    }
-
-    // REVIEW: for now this implementation uses polling.
-    // The advantage of polling is that it works reliably
-    // on all os and with network mounted files.
-    // For 90 referenced files, the average time to detect
-    // changes is 2*msInterval (by default 5 seconds).
-    // The overhead of this is .04 percent (1/2500) with
-    // average pause of < 1 millisecond (and max
-    // pause less than 1.5 milliseconds); question is
-    // do we anticipate reference sets in the 100s and
-    // do we care about waiting 10-20 seconds to detect
-    // changes for large reference sets? If so, do we want
-    // to increase the chunk size or decrease the interval
-    // time dynamically to match the large reference set?
-    const pollingWatchedFileSet = createPollingWatchedFileSet();
-
-    const pending: Buffer[] = [];
-    let canWrite = true;
-
-    function writeMessage(buf: Buffer) {
-        if (!canWrite) {
-            pending.push(buf);
-        }
-        else {
-            canWrite = false;
-            process.stdout.write(buf, setCanWriteFlagAndWriteMessageIfNecessary);
-        }
-    }
-
-    function setCanWriteFlagAndWriteMessageIfNecessary() {
-        canWrite = true;
-        if (pending.length) {
-            writeMessage(pending.shift());
-        }
-    }
-
-    function extractWatchDirectoryCacheKey(path: string, currentDriveKey: string) {
-        path = normalizeSlashes(path);
-        if (isUNCPath(path)) {
-            // UNC path: extract server name
-            // //server/location
-            //         ^ <- from 0 to this position
-            const firstSlash = path.indexOf(directorySeparator, 2);
-            return firstSlash !== -1 ? path.substring(0, firstSlash).toLowerCase() : path;
-        }
-        const rootLength = getRootLength(path);
-        if (rootLength === 0) {
-            // relative path - assume file is on the current drive
-            return currentDriveKey;
-        }
-        if (path.charCodeAt(1) === CharacterCodes.colon && path.charCodeAt(2) === CharacterCodes.slash) {
-            // rooted path that starts with c:/... - extract drive letter
-            return path.charAt(0).toLowerCase();
-        }
-        if (path.charCodeAt(0) === CharacterCodes.slash && path.charCodeAt(1) !== CharacterCodes.slash) {
-            // rooted path that starts with slash - /somename - use key for current drive
-            return currentDriveKey;
-        }
-        // do not cache any other cases
-        return undefined;
-    }
-
-    function isUNCPath(s: string): boolean {
-        return s.length > 2 && s.charCodeAt(0) === CharacterCodes.slash && s.charCodeAt(1) === CharacterCodes.slash;
-    }
-
-    const logger = createLogger();
-
-    const sys = <ServerHost>ts.sys;
-    // use watchGuard process on Windows when node version is 4 or later
-    const useWatchGuard = process.platform === "win32" && getNodeMajorVersion() >= 4;
-    if (useWatchGuard) {
-        const currentDrive = extractWatchDirectoryCacheKey(sys.resolvePath(sys.getCurrentDirectory()), /*currentDriveKey*/ undefined);
-        const statusCache = createMap<boolean>();
-        const originalWatchDirectory = sys.watchDirectory;
-        sys.watchDirectory = function (path: string, callback: DirectoryWatcherCallback, recursive?: boolean): FileWatcher {
-            const cacheKey = extractWatchDirectoryCacheKey(path, currentDrive);
-            let status = cacheKey && statusCache.get(cacheKey);
-            if (status === undefined) {
-                if (logger.hasLevel(LogLevel.verbose)) {
-                    logger.info(`${cacheKey} for path ${path} not found in cache...`);
-                }
-                try {
-                    const args = [combinePaths(__dirname, "watchGuard.js"), path];
-                    if (logger.hasLevel(LogLevel.verbose)) {
-                        logger.info(`Starting ${process.execPath} with args ${JSON.stringify(args)}`);
-                    }
-                    childProcess.execFileSync(process.execPath, args, { stdio: "ignore", env: { "ELECTRON_RUN_AS_NODE": "1" } });
-                    status = true;
-                    if (logger.hasLevel(LogLevel.verbose)) {
-                        logger.info(`WatchGuard for path ${path} returned: OK`);
-                    }
-                }
-                catch (e) {
-                    status = false;
-                    if (logger.hasLevel(LogLevel.verbose)) {
-                        logger.info(`WatchGuard for path ${path} returned: ${e.message}`);
-                    }
-                }
-                if (cacheKey) {
-                    statusCache.set(cacheKey, status);
-                }
-            }
-            else if (logger.hasLevel(LogLevel.verbose)) {
-                logger.info(`watchDirectory for ${path} uses cached drive information.`);
-            }
-            if (status) {
-                // this drive is safe to use - call real 'watchDirectory'
-                return originalWatchDirectory.call(sys, path, callback, recursive);
-            }
-            else {
-                // this drive is unsafe - return no-op watcher
-                return { close() { } };
-            }
-        };
-    }
-
-    // Override sys.write because fs.writeSync is not reliable on Node 4
-    sys.write = (s: string) => writeMessage(new Buffer(s, "utf8"));
-    sys.watchFile = (fileName, callback) => {
-        const watchedFile = pollingWatchedFileSet.addFile(fileName, callback);
-        return {
-            close: () => pollingWatchedFileSet.removeFile(watchedFile)
-        };
-    };
-
-    sys.setTimeout = setTimeout;
-    sys.clearTimeout = clearTimeout;
-    sys.setImmediate = setImmediate;
-    sys.clearImmediate = clearImmediate;
-    if (typeof global !== "undefined" && global.gc) {
-        sys.gc = () => global.gc();
-    }
-
-    sys.require = (initialDir: string, moduleName: string): RequireResult => {
-<<<<<<< HEAD
-=======
-        const result = nodeModuleNameResolverWorker(moduleName, initialDir + "/program.ts", { moduleResolution: ts.ModuleResolutionKind.NodeJs, allowJs: true }, sys, /*cache*/ undefined, /*jsOnly*/ true);
->>>>>>> 72feaad8
-        try {
-            return { module: require(resolveJavaScriptModule(moduleName, initialDir, sys)), error: undefined };
-        }
-        catch (error) {
-            return { module: undefined, error };
-        }
-    };
-
-    let cancellationToken: ServerCancellationToken;
-    try {
-        const factory = require("./cancellationToken");
-        cancellationToken = factory(sys.args);
-    }
-    catch (e) {
-        cancellationToken = nullCancellationToken;
-    }
-
-    let eventPort: number;
-    {
-        const str = findArgument("--eventPort");
-        const v = str && parseInt(str);
-        if (!isNaN(v)) {
-            eventPort = v;
-        }
-    }
-
-    const localeStr = findArgument("--locale");
-    if (localeStr) {
-        validateLocaleAndSetLanguage(localeStr, sys);
-    }
-
-    const typingSafeListLocation = findArgument("--typingSafeListLocation");
-
-    const globalPlugins = (findArgument("--globalPlugins") || "").split(",");
-    const pluginProbeLocations = (findArgument("--pluginProbeLocations") || "").split(",");
-
-    const useSingleInferredProject = hasArgument("--useSingleInferredProject");
-    const disableAutomaticTypingAcquisition = hasArgument("--disableAutomaticTypingAcquisition");
-    const telemetryEnabled = hasArgument(Arguments.EnableTelemetry);
-
-    const options: IOSessionOptions = {
-        host: sys,
-        cancellationToken,
-        installerEventPort: eventPort,
-        canUseEvents: eventPort === undefined,
-        useSingleInferredProject,
-        disableAutomaticTypingAcquisition,
-        globalTypingsCacheLocation: getGlobalTypingsCacheLocation(),
-        typingSafeListLocation,
-        telemetryEnabled,
-        logger,
-        globalPlugins,
-        pluginProbeLocations
-    };
-
-    const ioSession = new IOSession(options);
-    process.on("uncaughtException", function (err: Error) {
-        ioSession.logError(err, "unknown");
-    });
-    // See https://github.com/Microsoft/TypeScript/issues/11348
-    (process as any).noAsar = true;
-    // Start listening
-    ioSession.listen();
-}
+/// <reference types="node" />
+/// <reference path="shared.ts" />
+/// <reference path="session.ts" />
+
+namespace ts.server {
+    interface IOSessionOptions {
+        host: ServerHost;
+        cancellationToken: ServerCancellationToken;
+        canUseEvents: boolean;
+        installerEventPort: number;
+        useSingleInferredProject: boolean;
+        disableAutomaticTypingAcquisition: boolean;
+        globalTypingsCacheLocation: string;
+        logger: Logger;
+        typingSafeListLocation: string;
+        telemetryEnabled: boolean;
+        globalPlugins: string[];
+        pluginProbeLocations: string[];
+    }
+
+    const net: {
+        connect(options: { port: number }, onConnect?: () => void): NodeSocket
+    } = require("net");
+
+    const childProcess: {
+        fork(modulePath: string, args: string[], options?: { execArgv: string[], env?: MapLike<string> }): NodeChildProcess;
+        execFileSync(file: string, args: string[], options: { stdio: "ignore", env: MapLike<string> }): string | Buffer;
+    } = require("child_process");
+
+    const os: {
+        homedir?(): string;
+        tmpdir(): string;
+    } = require("os");
+
+    function getGlobalTypingsCacheLocation() {
+        switch (process.platform) {
+            case "win32": {
+                const basePath = process.env.LOCALAPPDATA ||
+                    process.env.APPDATA ||
+                    (os.homedir && os.homedir()) ||
+                    process.env.USERPROFILE ||
+                    (process.env.HOMEDRIVE && process.env.HOMEPATH && normalizeSlashes(process.env.HOMEDRIVE + process.env.HOMEPATH)) ||
+                    os.tmpdir();
+                return combinePaths(normalizeSlashes(basePath), "Microsoft/TypeScript");
+            }
+            case "darwin":
+            case "linux":
+            case "android": {
+                const cacheLocation = getNonWindowsCacheLocation(process.platform === "darwin");
+                return combinePaths(cacheLocation, "typescript");
+            }
+            default:
+                Debug.fail(`unsupported platform '${process.platform}'`);
+                return;
+        }
+    }
+
+    function getNonWindowsCacheLocation(platformIsDarwin: boolean) {
+        if (process.env.XDG_CACHE_HOME) {
+            return process.env.XDG_CACHE_HOME;
+        }
+        const usersDir = platformIsDarwin ? "Users" : "home";
+        const homePath = (os.homedir && os.homedir()) ||
+            process.env.HOME ||
+            ((process.env.LOGNAME || process.env.USER) && `/${usersDir}/${process.env.LOGNAME || process.env.USER}`) ||
+            os.tmpdir();
+        const cacheFolder = platformIsDarwin
+            ? "Library/Caches"
+            : ".cache";
+        return combinePaths(normalizeSlashes(homePath), cacheFolder);
+    }
+
+    interface NodeChildProcess {
+        send(message: any, sendHandle?: any): void;
+        on(message: "message" | "exit", f: (m: any) => void): void;
+        kill(): void;
+        pid: number;
+    }
+
+    interface NodeSocket {
+        write(data: string, encoding: string): boolean;
+    }
+
+    interface ReadLineOptions {
+        input: NodeJS.ReadableStream;
+        output?: NodeJS.WritableStream;
+        terminal?: boolean;
+        historySize?: number;
+    }
+
+    interface Stats {
+        isFile(): boolean;
+        isDirectory(): boolean;
+        isBlockDevice(): boolean;
+        isCharacterDevice(): boolean;
+        isSymbolicLink(): boolean;
+        isFIFO(): boolean;
+        isSocket(): boolean;
+        dev: number;
+        ino: number;
+        mode: number;
+        nlink: number;
+        uid: number;
+        gid: number;
+        rdev: number;
+        size: number;
+        blksize: number;
+        blocks: number;
+        atime: Date;
+        mtime: Date;
+        ctime: Date;
+        birthtime: Date;
+    }
+
+    type RequireResult = { module: {}, error: undefined } | { module: undefined, error: {} };
+
+    const readline: {
+        createInterface(options: ReadLineOptions): NodeJS.EventEmitter;
+    } = require("readline");
+
+    const fs: {
+        openSync(path: string, options: string): number;
+        close(fd: number): void;
+        writeSync(fd: number, buffer: Buffer, offset: number, length: number, position?: number): number;
+        writeSync(fd: number, data: any, position?: number, enconding?: string): number;
+        statSync(path: string): Stats;
+        stat(path: string, callback?: (err: NodeJS.ErrnoException, stats: Stats) => any): void;
+    } = require("fs");
+
+
+    const rl = readline.createInterface({
+        input: process.stdin,
+        output: process.stdout,
+        terminal: false,
+    });
+
+    class Logger implements ts.server.Logger {
+        private fd = -1;
+        private seq = 0;
+        private inGroup = false;
+        private firstInGroup = true;
+
+        constructor(private readonly logFilename: string,
+            private readonly traceToConsole: boolean,
+            private readonly level: LogLevel) {
+            if (this.logFilename) {
+                try {
+                    this.fd = fs.openSync(this.logFilename, "w");
+                }
+                catch (_) {
+                    // swallow the error and keep logging disabled if file cannot be opened
+                }
+            }
+        }
+
+        static padStringRight(str: string, padding: string) {
+            return (str + padding).slice(0, padding.length);
+        }
+
+        close() {
+            if (this.fd >= 0) {
+                fs.close(this.fd);
+            }
+        }
+
+        getLogFileName() {
+            return this.logFilename;
+        }
+
+        perftrc(s: string) {
+            this.msg(s, Msg.Perf);
+        }
+
+        info(s: string) {
+            this.msg(s, Msg.Info);
+        }
+
+        startGroup() {
+            this.inGroup = true;
+            this.firstInGroup = true;
+        }
+
+        endGroup() {
+            this.inGroup = false;
+            this.seq++;
+            this.firstInGroup = true;
+        }
+
+        loggingEnabled() {
+            return !!this.logFilename || this.traceToConsole;
+        }
+
+        hasLevel(level: LogLevel) {
+            return this.loggingEnabled() && this.level >= level;
+        }
+
+        msg(s: string, type: Msg.Types = Msg.Err) {
+            if (this.fd >= 0 || this.traceToConsole) {
+                s = s + "\n";
+                const prefix = Logger.padStringRight(type + " " + this.seq.toString(), "          ");
+                if (this.firstInGroup) {
+                    s = prefix + s;
+                    this.firstInGroup = false;
+                }
+                if (!this.inGroup) {
+                    this.seq++;
+                    this.firstInGroup = true;
+                }
+                if (this.fd >= 0) {
+                    const buf = new Buffer(s);
+                    // tslint:disable-next-line no-null-keyword
+                    fs.writeSync(this.fd, buf, 0, buf.length, /*position*/ null);
+                }
+                if (this.traceToConsole) {
+                    console.warn(s);
+                }
+            }
+        }
+    }
+
+    class NodeTypingsInstaller implements ITypingsInstaller {
+        private installer: NodeChildProcess;
+        private installerPidReported = false;
+        private socket: NodeSocket;
+        private projectService: ProjectService;
+        private throttledOperations: ThrottledOperations;
+        private eventSender: EventSender;
+
+        constructor(
+            private readonly telemetryEnabled: boolean,
+            private readonly logger: server.Logger,
+            host: ServerHost,
+            eventPort: number,
+            readonly globalTypingsCacheLocation: string,
+            readonly typingSafeListLocation: string,
+            private newLine: string) {
+            this.throttledOperations = new ThrottledOperations(host);
+            if (eventPort) {
+                const s = net.connect({ port: eventPort }, () => {
+                    this.socket = s;
+                    this.reportInstallerProcessId();
+                });
+            }
+        }
+
+        private reportInstallerProcessId() {
+            if (this.installerPidReported) {
+                return;
+            }
+            if (this.socket && this.installer) {
+                this.sendEvent(0, "typingsInstallerPid", { pid: this.installer.pid });
+                this.installerPidReported = true;
+            }
+        }
+
+        private sendEvent(seq: number, event: string, body: any): void {
+            this.socket.write(formatMessage({ seq, type: "event", event, body }, this.logger, Buffer.byteLength, this.newLine), "utf8");
+        }
+
+        setTelemetrySender(telemetrySender: EventSender) {
+            this.eventSender = telemetrySender;
+        }
+
+        attach(projectService: ProjectService) {
+            this.projectService = projectService;
+            if (this.logger.hasLevel(LogLevel.requestTime)) {
+                this.logger.info("Binding...");
+            }
+
+            const args: string[] = [Arguments.GlobalCacheLocation, this.globalTypingsCacheLocation];
+            if (this.telemetryEnabled) {
+                args.push(Arguments.EnableTelemetry);
+            }
+            if (this.logger.loggingEnabled() && this.logger.getLogFileName()) {
+                args.push(Arguments.LogFile, combinePaths(getDirectoryPath(normalizeSlashes(this.logger.getLogFileName())), `ti-${process.pid}.log`));
+            }
+            if (this.typingSafeListLocation) {
+                args.push(Arguments.TypingSafeListLocation, this.typingSafeListLocation);
+            }
+            const execArgv: string[] = [];
+            {
+                for (const arg of process.execArgv) {
+                    const match = /^--(debug|inspect)(=(\d+))?$/.exec(arg);
+                    if (match) {
+                        // if port is specified - use port + 1
+                        // otherwise pick a default port depending on if 'debug' or 'inspect' and use its value + 1
+                        const currentPort = match[3] !== undefined
+                            ? +match[3]
+                            : match[1] === "debug" ? 5858 : 9229;
+                        execArgv.push(`--${match[1]}=${currentPort + 1}`);
+                        break;
+                    }
+                }
+            }
+
+            this.installer = childProcess.fork(combinePaths(__dirname, "typingsInstaller.js"), args, { execArgv });
+            this.installer.on("message", m => this.handleMessage(m));
+            this.reportInstallerProcessId();
+
+            process.on("exit", () => {
+                this.installer.kill();
+            });
+        }
+
+        onProjectClosed(p: Project): void {
+            this.installer.send({ projectName: p.getProjectName(), kind: "closeProject" });
+        }
+
+        enqueueInstallTypingsRequest(project: Project, typeAcquisition: TypeAcquisition, unresolvedImports: SortedReadonlyArray<string>): void {
+            const request = createInstallTypingsRequest(project, typeAcquisition, unresolvedImports);
+            if (this.logger.hasLevel(LogLevel.verbose)) {
+                if (this.logger.hasLevel(LogLevel.verbose)) {
+                    this.logger.info(`Scheduling throttled operation: ${JSON.stringify(request)}`);
+                }
+            }
+            this.throttledOperations.schedule(project.getProjectName(), /*ms*/ 250, () => {
+                if (this.logger.hasLevel(LogLevel.verbose)) {
+                    this.logger.info(`Sending request: ${JSON.stringify(request)}`);
+                }
+                this.installer.send(request);
+            });
+        }
+
+        private handleMessage(response: SetTypings | InvalidateCachedTypings | BeginInstallTypes | EndInstallTypes | InitializationFailedResponse) {
+            if (this.logger.hasLevel(LogLevel.verbose)) {
+                this.logger.info(`Received response: ${JSON.stringify(response)}`);
+            }
+
+            if (response.kind === EventInitializationFailed) {
+                if (!this.eventSender) {
+                    return;
+                }
+                const body: protocol.TypesInstallerInitializationFailedEventBody = {
+                    message: response.message
+                };
+                const eventName: protocol.TypesInstallerInitializationFailedEventName = "typesInstallerInitializationFailed";
+                this.eventSender.event(body, eventName);
+                return;
+            }
+
+            if (response.kind === EventBeginInstallTypes) {
+                if (!this.eventSender) {
+                    return;
+                }
+                const body: protocol.BeginInstallTypesEventBody = {
+                    eventId: response.eventId,
+                    packages: response.packagesToInstall,
+                };
+                const eventName: protocol.BeginInstallTypesEventName = "beginInstallTypes";
+                this.eventSender.event(body, eventName);
+
+                return;
+            }
+
+            if (response.kind === EventEndInstallTypes) {
+                if (!this.eventSender) {
+                    return;
+                }
+                if (this.telemetryEnabled) {
+                    const body: protocol.TypingsInstalledTelemetryEventBody = {
+                        telemetryEventName: "typingsInstalled",
+                        payload: {
+                            installedPackages: response.packagesToInstall.join(","),
+                            installSuccess: response.installSuccess,
+                            typingsInstallerVersion: response.typingsInstallerVersion
+                        }
+                    };
+                    const eventName: protocol.TelemetryEventName = "telemetry";
+                    this.eventSender.event(body, eventName);
+                }
+
+                const body: protocol.EndInstallTypesEventBody = {
+                    eventId: response.eventId,
+                    packages: response.packagesToInstall,
+                    success: response.installSuccess,
+                };
+                const eventName: protocol.EndInstallTypesEventName = "endInstallTypes";
+                this.eventSender.event(body, eventName);
+                return;
+            }
+
+            this.projectService.updateTypingsForProject(response);
+            if (response.kind == ActionSet && this.socket) {
+                this.sendEvent(0, "setTypings", response);
+            }
+        }
+    }
+
+    class IOSession extends Session {
+        constructor(options: IOSessionOptions) {
+            const { host, installerEventPort, globalTypingsCacheLocation, typingSafeListLocation, canUseEvents } = options;
+            const typingsInstaller = disableAutomaticTypingAcquisition
+                ? undefined
+                : new NodeTypingsInstaller(telemetryEnabled, logger, host, installerEventPort, globalTypingsCacheLocation, typingSafeListLocation, host.newLine);
+
+            super({
+                host,
+                cancellationToken,
+                useSingleInferredProject,
+                typingsInstaller: typingsInstaller || nullTypingsInstaller,
+                byteLength: Buffer.byteLength,
+                hrtime: process.hrtime,
+                logger,
+                canUseEvents});
+
+            if (telemetryEnabled && typingsInstaller) {
+                typingsInstaller.setTelemetrySender(this);
+            }
+        }
+
+        exit() {
+            this.logger.info("Exiting...");
+            this.projectService.closeLog();
+            process.exit(0);
+        }
+
+        listen() {
+            rl.on("line", (input: string) => {
+                const message = input.trim();
+                this.onMessage(message);
+            });
+
+            rl.on("close", () => {
+                this.exit();
+            });
+        }
+    }
+
+    interface LogOptions {
+        file?: string;
+        detailLevel?: LogLevel;
+        traceToConsole?: boolean;
+        logToFile?: boolean;
+    }
+
+    function parseLoggingEnvironmentString(logEnvStr: string): LogOptions {
+        if (!logEnvStr) {
+            return {};
+        }
+        const logEnv: LogOptions = { logToFile: true };
+        const args = logEnvStr.split(" ");
+        const len = args.length - 1;
+        for (let i = 0; i < len; i += 2) {
+            const option = args[i];
+            const value = args[i + 1];
+            if (option && value) {
+                switch (option) {
+                    case "-file":
+                        logEnv.file = stripQuotes(value);
+                        break;
+                    case "-level":
+                        const level = getLogLevel(value);
+                        logEnv.detailLevel = level !== undefined ? level : LogLevel.normal;
+                        break;
+                    case "-traceToConsole":
+                        logEnv.traceToConsole = value.toLowerCase() === "true";
+                        break;
+                    case "-logToFile":
+                        logEnv.logToFile = value.toLowerCase() === "true";
+                        break;
+                }
+            }
+        }
+        return logEnv;
+    }
+
+    function getLogLevel(level: string) {
+        if (level) {
+            const l = level.toLowerCase();
+            for (const name in LogLevel) {
+                if (isNaN(+name) && l === name.toLowerCase()) {
+                    return <LogLevel><any>LogLevel[name];
+                }
+            }
+        }
+        return undefined;
+    }
+
+    // TSS_LOG "{ level: "normal | verbose | terse", file?: string}"
+    function createLogger() {
+        const cmdLineLogFileName = findArgument("--logFile");
+        const cmdLineVerbosity = getLogLevel(findArgument("--logVerbosity"));
+        const envLogOptions = parseLoggingEnvironmentString(process.env["TSS_LOG"]);
+
+        const logFileName = cmdLineLogFileName
+            ? stripQuotes(cmdLineLogFileName)
+            : envLogOptions.logToFile
+                ? envLogOptions.file || (__dirname + "/.log" + process.pid.toString())
+                : undefined;
+
+        const logVerbosity = cmdLineVerbosity || envLogOptions.detailLevel;
+        return new Logger(logFileName, envLogOptions.traceToConsole, logVerbosity);
+    }
+    // This places log file in the directory containing editorServices.js
+    // TODO: check that this location is writable
+
+    // average async stat takes about 30 microseconds
+    // set chunk size to do 30 files in < 1 millisecond
+    function createPollingWatchedFileSet(interval = 2500, chunkSize = 30) {
+        const watchedFiles: WatchedFile[] = [];
+        let nextFileToCheck = 0;
+        let watchTimer: any;
+
+        function getModifiedTime(fileName: string): Date {
+            return fs.statSync(fileName).mtime;
+        }
+
+        function poll(checkedIndex: number) {
+            const watchedFile = watchedFiles[checkedIndex];
+            if (!watchedFile) {
+                return;
+            }
+
+            fs.stat(watchedFile.fileName, (err: any, stats: any) => {
+                if (err) {
+                    watchedFile.callback(watchedFile.fileName);
+                }
+                else if (watchedFile.mtime.getTime() !== stats.mtime.getTime()) {
+                    watchedFile.mtime = getModifiedTime(watchedFile.fileName);
+                    watchedFile.callback(watchedFile.fileName, watchedFile.mtime.getTime() === 0);
+                }
+            });
+        }
+
+        // this implementation uses polling and
+        // stat due to inconsistencies of fs.watch
+        // and efficiency of stat on modern filesystems
+        function startWatchTimer() {
+            watchTimer = setInterval(() => {
+                let count = 0;
+                let nextToCheck = nextFileToCheck;
+                let firstCheck = -1;
+                while ((count < chunkSize) && (nextToCheck !== firstCheck)) {
+                    poll(nextToCheck);
+                    if (firstCheck < 0) {
+                        firstCheck = nextToCheck;
+                    }
+                    nextToCheck++;
+                    if (nextToCheck === watchedFiles.length) {
+                        nextToCheck = 0;
+                    }
+                    count++;
+                }
+                nextFileToCheck = nextToCheck;
+            }, interval);
+        }
+
+        function addFile(fileName: string, callback: FileWatcherCallback): WatchedFile {
+            const file: WatchedFile = {
+                fileName,
+                callback,
+                mtime: getModifiedTime(fileName)
+            };
+
+            watchedFiles.push(file);
+            if (watchedFiles.length === 1) {
+                startWatchTimer();
+            }
+            return file;
+        }
+
+        function removeFile(file: WatchedFile) {
+            unorderedRemoveItem(watchedFiles, file);
+        }
+
+        return {
+            getModifiedTime: getModifiedTime,
+            poll: poll,
+            startWatchTimer: startWatchTimer,
+            addFile: addFile,
+            removeFile: removeFile
+        };
+    }
+
+    // REVIEW: for now this implementation uses polling.
+    // The advantage of polling is that it works reliably
+    // on all os and with network mounted files.
+    // For 90 referenced files, the average time to detect
+    // changes is 2*msInterval (by default 5 seconds).
+    // The overhead of this is .04 percent (1/2500) with
+    // average pause of < 1 millisecond (and max
+    // pause less than 1.5 milliseconds); question is
+    // do we anticipate reference sets in the 100s and
+    // do we care about waiting 10-20 seconds to detect
+    // changes for large reference sets? If so, do we want
+    // to increase the chunk size or decrease the interval
+    // time dynamically to match the large reference set?
+    const pollingWatchedFileSet = createPollingWatchedFileSet();
+
+    const pending: Buffer[] = [];
+    let canWrite = true;
+
+    function writeMessage(buf: Buffer) {
+        if (!canWrite) {
+            pending.push(buf);
+        }
+        else {
+            canWrite = false;
+            process.stdout.write(buf, setCanWriteFlagAndWriteMessageIfNecessary);
+        }
+    }
+
+    function setCanWriteFlagAndWriteMessageIfNecessary() {
+        canWrite = true;
+        if (pending.length) {
+            writeMessage(pending.shift());
+        }
+    }
+
+    function extractWatchDirectoryCacheKey(path: string, currentDriveKey: string) {
+        path = normalizeSlashes(path);
+        if (isUNCPath(path)) {
+            // UNC path: extract server name
+            // //server/location
+            //         ^ <- from 0 to this position
+            const firstSlash = path.indexOf(directorySeparator, 2);
+            return firstSlash !== -1 ? path.substring(0, firstSlash).toLowerCase() : path;
+        }
+        const rootLength = getRootLength(path);
+        if (rootLength === 0) {
+            // relative path - assume file is on the current drive
+            return currentDriveKey;
+        }
+        if (path.charCodeAt(1) === CharacterCodes.colon && path.charCodeAt(2) === CharacterCodes.slash) {
+            // rooted path that starts with c:/... - extract drive letter
+            return path.charAt(0).toLowerCase();
+        }
+        if (path.charCodeAt(0) === CharacterCodes.slash && path.charCodeAt(1) !== CharacterCodes.slash) {
+            // rooted path that starts with slash - /somename - use key for current drive
+            return currentDriveKey;
+        }
+        // do not cache any other cases
+        return undefined;
+    }
+
+    function isUNCPath(s: string): boolean {
+        return s.length > 2 && s.charCodeAt(0) === CharacterCodes.slash && s.charCodeAt(1) === CharacterCodes.slash;
+    }
+
+    const logger = createLogger();
+
+    const sys = <ServerHost>ts.sys;
+    // use watchGuard process on Windows when node version is 4 or later
+    const useWatchGuard = process.platform === "win32" && getNodeMajorVersion() >= 4;
+    if (useWatchGuard) {
+        const currentDrive = extractWatchDirectoryCacheKey(sys.resolvePath(sys.getCurrentDirectory()), /*currentDriveKey*/ undefined);
+        const statusCache = createMap<boolean>();
+        const originalWatchDirectory = sys.watchDirectory;
+        sys.watchDirectory = function (path: string, callback: DirectoryWatcherCallback, recursive?: boolean): FileWatcher {
+            const cacheKey = extractWatchDirectoryCacheKey(path, currentDrive);
+            let status = cacheKey && statusCache.get(cacheKey);
+            if (status === undefined) {
+                if (logger.hasLevel(LogLevel.verbose)) {
+                    logger.info(`${cacheKey} for path ${path} not found in cache...`);
+                }
+                try {
+                    const args = [combinePaths(__dirname, "watchGuard.js"), path];
+                    if (logger.hasLevel(LogLevel.verbose)) {
+                        logger.info(`Starting ${process.execPath} with args ${JSON.stringify(args)}`);
+                    }
+                    childProcess.execFileSync(process.execPath, args, { stdio: "ignore", env: { "ELECTRON_RUN_AS_NODE": "1" } });
+                    status = true;
+                    if (logger.hasLevel(LogLevel.verbose)) {
+                        logger.info(`WatchGuard for path ${path} returned: OK`);
+                    }
+                }
+                catch (e) {
+                    status = false;
+                    if (logger.hasLevel(LogLevel.verbose)) {
+                        logger.info(`WatchGuard for path ${path} returned: ${e.message}`);
+                    }
+                }
+                if (cacheKey) {
+                    statusCache.set(cacheKey, status);
+                }
+            }
+            else if (logger.hasLevel(LogLevel.verbose)) {
+                logger.info(`watchDirectory for ${path} uses cached drive information.`);
+            }
+            if (status) {
+                // this drive is safe to use - call real 'watchDirectory'
+                return originalWatchDirectory.call(sys, path, callback, recursive);
+            }
+            else {
+                // this drive is unsafe - return no-op watcher
+                return { close() { } };
+            }
+        };
+    }
+
+    // Override sys.write because fs.writeSync is not reliable on Node 4
+    sys.write = (s: string) => writeMessage(new Buffer(s, "utf8"));
+    sys.watchFile = (fileName, callback) => {
+        const watchedFile = pollingWatchedFileSet.addFile(fileName, callback);
+        return {
+            close: () => pollingWatchedFileSet.removeFile(watchedFile)
+        };
+    };
+
+    sys.setTimeout = setTimeout;
+    sys.clearTimeout = clearTimeout;
+    sys.setImmediate = setImmediate;
+    sys.clearImmediate = clearImmediate;
+    if (typeof global !== "undefined" && global.gc) {
+        sys.gc = () => global.gc();
+    }
+
+    sys.require = (initialDir: string, moduleName: string): RequireResult => {
+        try {
+            return { module: require(resolveJavaScriptModule(moduleName, initialDir, sys)), error: undefined };
+        }
+        catch (error) {
+            return { module: undefined, error };
+        }
+    };
+
+    let cancellationToken: ServerCancellationToken;
+    try {
+        const factory = require("./cancellationToken");
+        cancellationToken = factory(sys.args);
+    }
+    catch (e) {
+        cancellationToken = nullCancellationToken;
+    }
+
+    let eventPort: number;
+    {
+        const str = findArgument("--eventPort");
+        const v = str && parseInt(str);
+        if (!isNaN(v)) {
+            eventPort = v;
+        }
+    }
+
+    const localeStr = findArgument("--locale");
+    if (localeStr) {
+        validateLocaleAndSetLanguage(localeStr, sys);
+    }
+
+    const typingSafeListLocation = findArgument("--typingSafeListLocation");
+
+    const globalPlugins = (findArgument("--globalPlugins") || "").split(",");
+    const pluginProbeLocations = (findArgument("--pluginProbeLocations") || "").split(",");
+
+    const useSingleInferredProject = hasArgument("--useSingleInferredProject");
+    const disableAutomaticTypingAcquisition = hasArgument("--disableAutomaticTypingAcquisition");
+    const telemetryEnabled = hasArgument(Arguments.EnableTelemetry);
+
+    const options: IOSessionOptions = {
+        host: sys,
+        cancellationToken,
+        installerEventPort: eventPort,
+        canUseEvents: eventPort === undefined,
+        useSingleInferredProject,
+        disableAutomaticTypingAcquisition,
+        globalTypingsCacheLocation: getGlobalTypingsCacheLocation(),
+        typingSafeListLocation,
+        telemetryEnabled,
+        logger,
+        globalPlugins,
+        pluginProbeLocations
+    };
+
+    const ioSession = new IOSession(options);
+    process.on("uncaughtException", function (err: Error) {
+        ioSession.logError(err, "unknown");
+    });
+    // See https://github.com/Microsoft/TypeScript/issues/11348
+    (process as any).noAsar = true;
+    // Start listening
+    ioSession.listen();
+}