--- conflicted
+++ resolved
@@ -1,340 +1,331 @@
-/// <reference path="..\..\src\compiler\sys.ts" />
-/// <reference path="..\..\src\harness\harness.ts" />
-/// <reference path="..\..\src\harness\runnerbase.ts" />
-
-interface FileInformation {
-    contents: string;
-    codepage: number;
-}
-
-interface FindFileResult {
-
-}
-
-interface IOLog {
-    timestamp: string;
-    arguments: string[];
-    executingPath: string;
-    currentDirectory: string;
-    useCustomLibraryFile?: boolean;
-    filesRead: {
-        path: string;
-        codepage: number;
-        result?: FileInformation;
-    }[];
-    filesWritten: {
-        path: string;
-        contents: string;
-        bom: boolean;
-    }[];
-    filesDeleted: string[];
-    filesAppended: {
-        path: string;
-        contents: string;
-    }[];
-    fileExists: {
-        path: string;
-        result?: boolean;
-    }[];
-    filesFound: {
-        path: string;
-        pattern: string;
-        result?: FindFileResult;
-    }[];
-    dirs: {
-        path: string;
-        re: string;
-        re_m: boolean;
-        re_g: boolean;
-        re_i: boolean;
-        opts: { recursive?: boolean; };
-        result?: string[];
-    }[];
-    dirExists: {
-        path: string;
-        result?: boolean;
-    }[];
-    dirsCreated: string[];
-    pathsResolved: {
-        path: string;
-        result?: string;
-    }[];
-    directoriesRead: {
-        path: string,
-        extension: string[],
-        exclude: string[],
-        include: string[],
-        result: string[]
-    }[];
-}
-
-interface PlaybackControl {
-    startReplayFromFile(logFileName: string): void;
-    startReplayFromString(logContents: string): void;
-    startReplayFromData(log: IOLog): void;
-    endReplay(): void;
-    startRecord(logFileName: string): void;
-    endRecord(): void;
-}
-
-namespace Playback {
-    let recordLog: IOLog = undefined;
-    let replayLog: IOLog = undefined;
-    let recordLogFileNameBase = "";
-
-    interface Memoized<T> {
-        (s: string): T;
-        reset(): void;
-    }
-
-    function memoize<T>(func: (s: string) => T): Memoized<T> {
-        let lookup: { [s: string]: T } = {};
-        const run: Memoized<T> = <Memoized<T>>((s: string) => {
-            if (lookup.hasOwnProperty(s)) return lookup[s];
-            return lookup[s] = func(s);
-        });
-        run.reset = () => {
-            lookup = undefined;
-        };
-
-        return run;
-    }
-
-    export interface PlaybackIO extends Harness.IO, PlaybackControl { }
-
-    export interface PlaybackSystem extends ts.System, PlaybackControl { }
-
-    function createEmptyLog(): IOLog {
-        return {
-            timestamp: (new Date()).toString(),
-            arguments: [],
-            currentDirectory: "",
-            filesRead: [],
-            directoriesRead: [],
-            filesWritten: [],
-            filesDeleted: [],
-            filesAppended: [],
-            fileExists: [],
-            filesFound: [],
-            dirs: [],
-            dirExists: [],
-            dirsCreated: [],
-            pathsResolved: [],
-            executingPath: ""
-        };
-    }
-
-    function initWrapper(wrapper: PlaybackSystem, underlying: ts.System): void;
-    function initWrapper(wrapper: PlaybackIO, underlying: Harness.IO): void;
-    function initWrapper(wrapper: PlaybackSystem | PlaybackIO, underlying: ts.System | Harness.IO): void {
-        ts.forEach(Object.keys(underlying), prop => {
-            (<any>wrapper)[prop] = (<any>underlying)[prop];
-        });
-
-        wrapper.startReplayFromString = logString => {
-            wrapper.startReplayFromData(JSON.parse(logString));
-        };
-        wrapper.startReplayFromData = log => {
-            replayLog = log;
-            // Remove non-found files from the log (shouldn't really need them, but we still record them for diagnostic purposes)
-            replayLog.filesRead = replayLog.filesRead.filter(f => f.result.contents !== undefined);
-        };
-
-        wrapper.endReplay = () => {
-            replayLog = undefined;
-        };
-
-        wrapper.startRecord = (fileNameBase) => {
-            recordLogFileNameBase = fileNameBase;
-            recordLog = createEmptyLog();
-
-            if (typeof underlying.args !== "function") {
-                recordLog.arguments = underlying.args;
-            }
-        };
-
-        wrapper.startReplayFromFile = logFn => {
-            wrapper.startReplayFromString(underlying.readFile(logFn));
-        };
-        wrapper.endRecord = () => {
-            if (recordLog !== undefined) {
-                let i = 0;
-                const fn = () => recordLogFileNameBase + i + ".json";
-                while (underlying.fileExists(fn())) i++;
-                underlying.writeFile(fn(), JSON.stringify(recordLog));
-                recordLog = undefined;
-            }
-        };
-
-        wrapper.fileExists = recordReplay(wrapper.fileExists, underlying)(
-            path => callAndRecord(underlying.fileExists(path), recordLog.fileExists, { path }),
-            memoize(path => {
-                // If we read from the file, it must exist
-                const noResult = {};
-                if (findResultByPath(wrapper, replayLog.filesRead, path, noResult) !== noResult) {
-                    return true;
-                }
-                else {
-                    return findResultByFields(replayLog.fileExists, { path }, /*defaultValue*/ false);
-                }
-            })
-        );
-
-        wrapper.getExecutingFilePath = () => {
-            if (replayLog !== undefined) {
-                return replayLog.executingPath;
-            }
-            else if (recordLog !== undefined) {
-                return recordLog.executingPath = underlying.getExecutingFilePath();
-            }
-            else {
-                return underlying.getExecutingFilePath();
-            }
-        };
-
-        wrapper.getCurrentDirectory = () => {
-            if (replayLog !== undefined) {
-                return replayLog.currentDirectory || "";
-            }
-            else if (recordLog !== undefined) {
-                return recordLog.currentDirectory = underlying.getCurrentDirectory();
-            }
-            else {
-                return underlying.getCurrentDirectory();
-            }
-        };
-
-        wrapper.resolvePath = recordReplay(wrapper.resolvePath, underlying)(
-            path => callAndRecord(underlying.resolvePath(path), recordLog.pathsResolved, { path }),
-            memoize(path => findResultByFields(replayLog.pathsResolved, { path }, !ts.isRootedDiskPath(ts.normalizeSlashes(path)) && replayLog.currentDirectory ? replayLog.currentDirectory + "/" + path : ts.normalizeSlashes(path))));
-
-        wrapper.readFile = recordReplay(wrapper.readFile, underlying)(
-            path => {
-                const result = underlying.readFile(path);
-                const logEntry = { path, codepage: 0, result: { contents: result, codepage: 0 } };
-                recordLog.filesRead.push(logEntry);
-                return result;
-            },
-            memoize(path => findResultByPath(wrapper, replayLog.filesRead, path).contents));
-
-        wrapper.readDirectory = recordReplay(wrapper.readDirectory, underlying)(
-            (path, extension, exclude, include) => {
-                const result = (<ts.System>underlying).readDirectory(path, extension, exclude, include);
-                const logEntry = { path, extension, exclude, include, result };
-                recordLog.directoriesRead.push(logEntry);
-                return result;
-            },
-<<<<<<< HEAD
-            (path, extension, exclude) => findResultByPath(wrapper,
-                    replayLog.directoriesRead.filter(
-                        d => {
-                            return d.extension === extension;
-                        }
-                    ), path));
-=======
-            (path, extension, exclude) => findResultByPath(wrapper, replayLog.directoriesRead, path));
->>>>>>> b8074872
-
-        wrapper.writeFile = recordReplay(wrapper.writeFile, underlying)(
-            (path: string, contents: string) => callAndRecord(underlying.writeFile(path, contents), recordLog.filesWritten, { path, contents, bom: false }),
-            (path: string, contents: string) => noOpReplay("writeFile"));
-
-        wrapper.exit = (exitCode) => {
-            if (recordLog !== undefined) {
-                wrapper.endRecord();
-            }
-            underlying.exit(exitCode);
-        };
-    }
-
-    function recordReplay<T extends Function>(original: T, underlying: any) {
-        function createWrapper(record: T, replay: T): T {
-            return <any>(function () {
-                if (replayLog !== undefined) {
-                    return replay.apply(undefined, arguments);
-                }
-                else if (recordLog !== undefined) {
-                    return record.apply(undefined, arguments);
-                }
-                else {
-                    return original.apply(underlying, arguments);
-                }
-            });
-        }
-        return createWrapper;
-    }
-
-    function callAndRecord<T, U>(underlyingResult: T, logArray: U[], logEntry: U): T {
-        if (underlyingResult !== undefined) {
-            (<any>logEntry).result = underlyingResult;
-        }
-        logArray.push(logEntry);
-        return underlyingResult;
-    }
-
-    function findResultByFields<T>(logArray: { result?: T }[], expectedFields: {}, defaultValue?: T): T {
-        const predicate = (entry: { result?: T }) => {
-            return Object.getOwnPropertyNames(expectedFields).every((name) => (<any>entry)[name] === (<any>expectedFields)[name]);
-        };
-        const results = logArray.filter(entry => predicate(entry));
-        if (results.length === 0) {
-            if (defaultValue !== undefined) {
-                return defaultValue;
-            }
-            else {
-                throw new Error("No matching result in log array for: " + JSON.stringify(expectedFields));
-            }
-        }
-        return results[0].result;
-    }
-
-    function findResultByPath<T>(wrapper: { resolvePath(s: string): string }, logArray: { path: string; result?: T }[], expectedPath: string, defaultValue?: T): T {
-        const normalizedName = ts.normalizePath(expectedPath).toLowerCase();
-        // Try to find the result through normal fileName
-        for (let i = 0; i < logArray.length; i++) {
-            if (ts.normalizeSlashes(logArray[i].path).toLowerCase() === normalizedName) {
-                return logArray[i].result;
-            }
-        }
-        // Fallback, try to resolve the target paths as well
-        if (replayLog.pathsResolved.length > 0) {
-            const normalizedResolvedName = wrapper.resolvePath(expectedPath).toLowerCase();
-            for (let i = 0; i < logArray.length; i++) {
-                if (wrapper.resolvePath(logArray[i].path).toLowerCase() === normalizedResolvedName) {
-                    return logArray[i].result;
-                }
-            }
-        }
-
-        // If we got here, we didn't find a match
-        if (defaultValue === undefined) {
-            throw new Error("No matching result in log array for path: " + expectedPath);
-        }
-        else {
-            return defaultValue;
-        }
-    }
-
-    function noOpReplay(name: string) {
-        // console.log("Swallowed write operation during replay: " + name);
-    }
-
-    export function wrapIO(underlying: Harness.IO): PlaybackIO {
-        const wrapper: PlaybackIO = <any>{};
-        initWrapper(wrapper, underlying);
-
-        wrapper.directoryName = (path): string => { throw new Error("NotSupported"); };
-        wrapper.createDirectory = (path): void => { throw new Error("NotSupported"); };
-        wrapper.directoryExists = (path): boolean => { throw new Error("NotSupported"); };
-        wrapper.deleteFile = (path): void => { throw new Error("NotSupported"); };
-        wrapper.listFiles = (path, filter, options): string[] => { throw new Error("NotSupported"); };
-
-        return wrapper;
-    }
-
-    export function wrapSystem(underlying: ts.System): PlaybackSystem {
-        const wrapper: PlaybackSystem = <any>{};
-        initWrapper(wrapper, underlying);
-        return wrapper;
-    }
+/// <reference path="..\..\src\compiler\sys.ts" />
+/// <reference path="..\..\src\harness\harness.ts" />
+/// <reference path="..\..\src\harness\runnerbase.ts" />
+
+interface FileInformation {
+    contents: string;
+    codepage: number;
+}
+
+interface FindFileResult {
+
+}
+
+interface IOLog {
+    timestamp: string;
+    arguments: string[];
+    executingPath: string;
+    currentDirectory: string;
+    useCustomLibraryFile?: boolean;
+    filesRead: {
+        path: string;
+        codepage: number;
+        result?: FileInformation;
+    }[];
+    filesWritten: {
+        path: string;
+        contents: string;
+        bom: boolean;
+    }[];
+    filesDeleted: string[];
+    filesAppended: {
+        path: string;
+        contents: string;
+    }[];
+    fileExists: {
+        path: string;
+        result?: boolean;
+    }[];
+    filesFound: {
+        path: string;
+        pattern: string;
+        result?: FindFileResult;
+    }[];
+    dirs: {
+        path: string;
+        re: string;
+        re_m: boolean;
+        re_g: boolean;
+        re_i: boolean;
+        opts: { recursive?: boolean; };
+        result?: string[];
+    }[];
+    dirExists: {
+        path: string;
+        result?: boolean;
+    }[];
+    dirsCreated: string[];
+    pathsResolved: {
+        path: string;
+        result?: string;
+    }[];
+    directoriesRead: {
+        path: string,
+        extension: string[],
+        exclude: string[],
+        include: string[],
+        result: string[]
+    }[];
+}
+
+interface PlaybackControl {
+    startReplayFromFile(logFileName: string): void;
+    startReplayFromString(logContents: string): void;
+    startReplayFromData(log: IOLog): void;
+    endReplay(): void;
+    startRecord(logFileName: string): void;
+    endRecord(): void;
+}
+
+namespace Playback {
+    let recordLog: IOLog = undefined;
+    let replayLog: IOLog = undefined;
+    let recordLogFileNameBase = "";
+
+    interface Memoized<T> {
+        (s: string): T;
+        reset(): void;
+    }
+
+    function memoize<T>(func: (s: string) => T): Memoized<T> {
+        let lookup: { [s: string]: T } = {};
+        const run: Memoized<T> = <Memoized<T>>((s: string) => {
+            if (lookup.hasOwnProperty(s)) return lookup[s];
+            return lookup[s] = func(s);
+        });
+        run.reset = () => {
+            lookup = undefined;
+        };
+
+        return run;
+    }
+
+    export interface PlaybackIO extends Harness.IO, PlaybackControl { }
+
+    export interface PlaybackSystem extends ts.System, PlaybackControl { }
+
+    function createEmptyLog(): IOLog {
+        return {
+            timestamp: (new Date()).toString(),
+            arguments: [],
+            currentDirectory: "",
+            filesRead: [],
+            directoriesRead: [],
+            filesWritten: [],
+            filesDeleted: [],
+            filesAppended: [],
+            fileExists: [],
+            filesFound: [],
+            dirs: [],
+            dirExists: [],
+            dirsCreated: [],
+            pathsResolved: [],
+            executingPath: ""
+        };
+    }
+
+    function initWrapper(wrapper: PlaybackSystem, underlying: ts.System): void;
+    function initWrapper(wrapper: PlaybackIO, underlying: Harness.IO): void;
+    function initWrapper(wrapper: PlaybackSystem | PlaybackIO, underlying: ts.System | Harness.IO): void {
+        ts.forEach(Object.keys(underlying), prop => {
+            (<any>wrapper)[prop] = (<any>underlying)[prop];
+        });
+
+        wrapper.startReplayFromString = logString => {
+            wrapper.startReplayFromData(JSON.parse(logString));
+        };
+        wrapper.startReplayFromData = log => {
+            replayLog = log;
+            // Remove non-found files from the log (shouldn't really need them, but we still record them for diagnostic purposes)
+            replayLog.filesRead = replayLog.filesRead.filter(f => f.result.contents !== undefined);
+        };
+
+        wrapper.endReplay = () => {
+            replayLog = undefined;
+        };
+
+        wrapper.startRecord = (fileNameBase) => {
+            recordLogFileNameBase = fileNameBase;
+            recordLog = createEmptyLog();
+
+            if (typeof underlying.args !== "function") {
+                recordLog.arguments = underlying.args;
+            }
+        };
+
+        wrapper.startReplayFromFile = logFn => {
+            wrapper.startReplayFromString(underlying.readFile(logFn));
+        };
+        wrapper.endRecord = () => {
+            if (recordLog !== undefined) {
+                let i = 0;
+                const fn = () => recordLogFileNameBase + i + ".json";
+                while (underlying.fileExists(fn())) i++;
+                underlying.writeFile(fn(), JSON.stringify(recordLog));
+                recordLog = undefined;
+            }
+        };
+
+        wrapper.fileExists = recordReplay(wrapper.fileExists, underlying)(
+            path => callAndRecord(underlying.fileExists(path), recordLog.fileExists, { path }),
+            memoize(path => {
+                // If we read from the file, it must exist
+                const noResult = {};
+                if (findResultByPath(wrapper, replayLog.filesRead, path, noResult) !== noResult) {
+                    return true;
+                }
+                else {
+                    return findResultByFields(replayLog.fileExists, { path }, /*defaultValue*/ false);
+                }
+            })
+        );
+
+        wrapper.getExecutingFilePath = () => {
+            if (replayLog !== undefined) {
+                return replayLog.executingPath;
+            }
+            else if (recordLog !== undefined) {
+                return recordLog.executingPath = underlying.getExecutingFilePath();
+            }
+            else {
+                return underlying.getExecutingFilePath();
+            }
+        };
+
+        wrapper.getCurrentDirectory = () => {
+            if (replayLog !== undefined) {
+                return replayLog.currentDirectory || "";
+            }
+            else if (recordLog !== undefined) {
+                return recordLog.currentDirectory = underlying.getCurrentDirectory();
+            }
+            else {
+                return underlying.getCurrentDirectory();
+            }
+        };
+
+        wrapper.resolvePath = recordReplay(wrapper.resolvePath, underlying)(
+            path => callAndRecord(underlying.resolvePath(path), recordLog.pathsResolved, { path }),
+            memoize(path => findResultByFields(replayLog.pathsResolved, { path }, !ts.isRootedDiskPath(ts.normalizeSlashes(path)) && replayLog.currentDirectory ? replayLog.currentDirectory + "/" + path : ts.normalizeSlashes(path))));
+
+        wrapper.readFile = recordReplay(wrapper.readFile, underlying)(
+            path => {
+                const result = underlying.readFile(path);
+                const logEntry = { path, codepage: 0, result: { contents: result, codepage: 0 } };
+                recordLog.filesRead.push(logEntry);
+                return result;
+            },
+            memoize(path => findResultByPath(wrapper, replayLog.filesRead, path).contents));
+
+        wrapper.readDirectory = recordReplay(wrapper.readDirectory, underlying)(
+            (path, extension, exclude, include) => {
+                const result = (<ts.System>underlying).readDirectory(path, extension, exclude, include);
+                const logEntry = { path, extension, exclude, include, result };
+                recordLog.directoriesRead.push(logEntry);
+                return result;
+            },
+            (path, extension, exclude) => findResultByPath(wrapper, replayLog.directoriesRead, path));
+
+        wrapper.writeFile = recordReplay(wrapper.writeFile, underlying)(
+            (path: string, contents: string) => callAndRecord(underlying.writeFile(path, contents), recordLog.filesWritten, { path, contents, bom: false }),
+            (path: string, contents: string) => noOpReplay("writeFile"));
+
+        wrapper.exit = (exitCode) => {
+            if (recordLog !== undefined) {
+                wrapper.endRecord();
+            }
+            underlying.exit(exitCode);
+        };
+    }
+
+    function recordReplay<T extends Function>(original: T, underlying: any) {
+        function createWrapper(record: T, replay: T): T {
+            return <any>(function () {
+                if (replayLog !== undefined) {
+                    return replay.apply(undefined, arguments);
+                }
+                else if (recordLog !== undefined) {
+                    return record.apply(undefined, arguments);
+                }
+                else {
+                    return original.apply(underlying, arguments);
+                }
+            });
+        }
+        return createWrapper;
+    }
+
+    function callAndRecord<T, U>(underlyingResult: T, logArray: U[], logEntry: U): T {
+        if (underlyingResult !== undefined) {
+            (<any>logEntry).result = underlyingResult;
+        }
+        logArray.push(logEntry);
+        return underlyingResult;
+    }
+
+    function findResultByFields<T>(logArray: { result?: T }[], expectedFields: {}, defaultValue?: T): T {
+        const predicate = (entry: { result?: T }) => {
+            return Object.getOwnPropertyNames(expectedFields).every((name) => (<any>entry)[name] === (<any>expectedFields)[name]);
+        };
+        const results = logArray.filter(entry => predicate(entry));
+        if (results.length === 0) {
+            if (defaultValue !== undefined) {
+                return defaultValue;
+            }
+            else {
+                throw new Error("No matching result in log array for: " + JSON.stringify(expectedFields));
+            }
+        }
+        return results[0].result;
+    }
+
+    function findResultByPath<T>(wrapper: { resolvePath(s: string): string }, logArray: { path: string; result?: T }[], expectedPath: string, defaultValue?: T): T {
+        const normalizedName = ts.normalizePath(expectedPath).toLowerCase();
+        // Try to find the result through normal fileName
+        for (let i = 0; i < logArray.length; i++) {
+            if (ts.normalizeSlashes(logArray[i].path).toLowerCase() === normalizedName) {
+                return logArray[i].result;
+            }
+        }
+        // Fallback, try to resolve the target paths as well
+        if (replayLog.pathsResolved.length > 0) {
+            const normalizedResolvedName = wrapper.resolvePath(expectedPath).toLowerCase();
+            for (let i = 0; i < logArray.length; i++) {
+                if (wrapper.resolvePath(logArray[i].path).toLowerCase() === normalizedResolvedName) {
+                    return logArray[i].result;
+                }
+            }
+        }
+
+        // If we got here, we didn't find a match
+        if (defaultValue === undefined) {
+            throw new Error("No matching result in log array for path: " + expectedPath);
+        }
+        else {
+            return defaultValue;
+        }
+    }
+
+    function noOpReplay(name: string) {
+        // console.log("Swallowed write operation during replay: " + name);
+    }
+
+    export function wrapIO(underlying: Harness.IO): PlaybackIO {
+        const wrapper: PlaybackIO = <any>{};
+        initWrapper(wrapper, underlying);
+
+        wrapper.directoryName = (path): string => { throw new Error("NotSupported"); };
+        wrapper.createDirectory = (path): void => { throw new Error("NotSupported"); };
+        wrapper.directoryExists = (path): boolean => { throw new Error("NotSupported"); };
+        wrapper.deleteFile = (path): void => { throw new Error("NotSupported"); };
+        wrapper.listFiles = (path, filter, options): string[] => { throw new Error("NotSupported"); };
+
+        return wrapper;
+    }
+
+    export function wrapSystem(underlying: ts.System): PlaybackSystem {
+        const wrapper: PlaybackSystem = <any>{};
+        initWrapper(wrapper, underlying);
+        return wrapper;
+    }
 }